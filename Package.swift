// swift-tools-version:5.3

import PackageDescription

let package = Package(
  name: "swift-composable-architecture",
  platforms: [
    .iOS(.v13),
    .macOS(.v10_15),
    .tvOS(.v13),
    .watchOS(.v6),
  ],
  products: [
    .library(
      name: "ComposableArchitecture",
      targets: ["ComposableArchitecture"]
    )
  ],
  dependencies: [
<<<<<<< HEAD
    .package(url: "https://github.com/pointfreeco/combine-schedulers", from: "0.4.1"),
    .package(url: "https://github.com/pointfreeco/swift-case-paths", from: "0.1.3"),
=======
    .package(name: "Benchmark", url: "https://github.com/google/swift-benchmark", from: "0.1.0"),
    .package(url: "https://github.com/pointfreeco/combine-schedulers", from: "0.5.0"),
    .package(url: "https://github.com/pointfreeco/swift-case-paths", from: "0.4.0"),
    .package(url: "https://github.com/pointfreeco/swift-identified-collections", from: "0.1.0"),
>>>>>>> b809888a
    .package(url: "https://github.com/pointfreeco/xctest-dynamic-overlay", from: "0.1.0"),
  ],
  targets: [
    .target(
      name: "ComposableArchitecture",
      dependencies: [
        .product(name: "CasePaths", package: "swift-case-paths"),
        .product(name: "CombineSchedulers", package: "combine-schedulers"),
        .product(name: "IdentifiedCollections", package: "swift-identified-collections"),
        .product(name: "XCTestDynamicOverlay", package: "xctest-dynamic-overlay"),
      ]
    ),
    .testTarget(
      name: "ComposableArchitectureTests",
      dependencies: [
        "ComposableArchitecture"
      ]
    ),
    .target(
      name: "swift-composable-architecture-benchmark",
      dependencies: [
        "ComposableArchitecture",
        .product(name: "Benchmark", package: "Benchmark"),
      ]
    ),
  ]
)<|MERGE_RESOLUTION|>--- conflicted
+++ resolved
@@ -17,15 +17,10 @@
     )
   ],
   dependencies: [
-<<<<<<< HEAD
-    .package(url: "https://github.com/pointfreeco/combine-schedulers", from: "0.4.1"),
-    .package(url: "https://github.com/pointfreeco/swift-case-paths", from: "0.1.3"),
-=======
     .package(name: "Benchmark", url: "https://github.com/google/swift-benchmark", from: "0.1.0"),
     .package(url: "https://github.com/pointfreeco/combine-schedulers", from: "0.5.0"),
     .package(url: "https://github.com/pointfreeco/swift-case-paths", from: "0.4.0"),
     .package(url: "https://github.com/pointfreeco/swift-identified-collections", from: "0.1.0"),
->>>>>>> b809888a
     .package(url: "https://github.com/pointfreeco/xctest-dynamic-overlay", from: "0.1.0"),
   ],
   targets: [
