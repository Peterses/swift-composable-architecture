--- conflicted
+++ resolved
@@ -260,30 +260,21 @@
       XCTAssertNotNil(result)
     }
 
-<<<<<<< HEAD
-    func testCancellingTask() {
-      @Sendable func work() async -> Int {
-        do {
-          try await Task.sleep(nanoseconds: NSEC_PER_MSEC)
-          XCTFail()
-        } catch {
-        }
-=======
     func testCancellingTask_Failable() {
       @Sendable func work() async throws -> Int {
         try await Task.sleep(nanoseconds: NSEC_PER_MSEC)
         XCTFail()
->>>>>>> 1fe9fb7e
         return 42
       }
 
-      let cancellable = Effect<Int, Never>.task { await work() }
+      Effect<Int, Error>.task { try await work() }
         .sink(
           receiveCompletion: { _ in XCTFail() },
           receiveValue: { _ in XCTFail() }
         )
-
-      cancellable.cancel()
+        .store(in: &self.cancellables)
+
+      self.cancellables = []
 
       _ = XCTWaiter.wait(for: [.init()], timeout: 1.1)
     }
