--- conflicted
+++ resolved
@@ -100,11 +100,7 @@
     var outputs: [String] = []
 
     parentStore
-<<<<<<< HEAD
-      .scope(publisher: { $0.map { "\($0)" }.removeDuplicates() })
-=======
       .publisherScope(state: { $0.map { "\($0)" }.removeDuplicates() })
->>>>>>> 431fd78a
       .sink { childStore in
         childStore.state
           .sink { outputs.append($0) }
