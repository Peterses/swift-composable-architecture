--- conflicted
+++ resolved
@@ -59,7 +59,6 @@
 
     store.send(.d)
   }
-<<<<<<< HEAD
 
   @MainActor
   func testAsync() async {
@@ -86,7 +85,9 @@
     store.send(.tap)
     await store.receive(.response(42)) {
       $0 = 42
-=======
+    }
+  }
+
   func testExpectedStateEquality() {
     struct State: Equatable {
       var count: Int = 0
@@ -138,6 +139,7 @@
       }
     }
   }
+
   func testExpectedStateEqualityMustModify() {
     struct State: Equatable {
       var count: Int = 0
@@ -174,7 +176,6 @@
       store.receive(.finished) {
         $0.count = 0
       }
->>>>>>> c3075413
     }
   }
 }