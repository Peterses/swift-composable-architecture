import ComposableArchitecture
import SwiftUI

enum Filter: LocalizedStringKey, CaseIterable, Hashable {
  case all = "All"
  case active = "Active"
  case completed = "Completed"
}

struct AppReducer: ReducerProtocol {
  struct State: Equatable {
    var editMode: EditMode = .inactive
    var filter: Filter = .all
    var todos: IdentifiedArrayOf<Todo.State> = []

    var filteredTodos: IdentifiedArrayOf<Todo.State> {
      switch filter {
      case .active: return self.todos.filter { !$0.isComplete }
      case .all: return self.todos
      case .completed: return self.todos.filter(\.isComplete)
      }
    }
  }

  enum Action: Equatable {
    case addTodoButtonTapped
    case clearCompletedButtonTapped
    case delete(IndexSet)
    case editModeChanged(EditMode)
    case filterPicked(Filter)
    case move(IndexSet, Int)
    case sortCompletedTodos
    case todo(id: Todo.State.ID, action: Todo.Action)
  }

<<<<<<< HEAD
struct AppEnvironment {
  var mainQueue: AnySchedulerOf<DispatchQueue>
  var uuid: @Sendable () -> UUID
}
=======
  @Dependency(\.mainQueue) var mainQueue
  @Dependency(\.uuid) var uuid
>>>>>>> abaf0ce9

  var body: some ReducerProtocol<State, Action> {
    ForEachReducer(state: \.todos, action: /Action.todo(id:action:)) {
      Todo()
    }

    Reduce { state, action in
      switch action {
      case .addTodoButtonTapped:
        state.todos.insert(.init(id: self.uuid()), at: 0)
        return .none

      case .clearCompletedButtonTapped:
        state.todos.removeAll(where: \.isComplete)
        return .none

      case let .delete(indexSet):
        state.todos.remove(atOffsets: indexSet)
        return .none

      case let .editModeChanged(editMode):
        state.editMode = editMode
        return .none

      case let .filterPicked(filter):
        state.filter = filter
        return .none

      case var .move(source, destination):
        if state.filter != .all {
          source = IndexSet(
            source
              .map { state.filteredTodos[$0] }
              .compactMap { state.todos.index(id: $0.id) }
          )
          destination =
            state.todos.index(id: state.filteredTodos[destination].id)
            ?? destination
        }

        state.todos.move(fromOffsets: source, toOffset: destination)

<<<<<<< HEAD
      return .task {
        try? await environment.mainQueue.sleep(for: .milliseconds(100))
        return .sortCompletedTodos
      }
=======
        return Effect(value: .sortCompletedTodos)
          .delay(for: .milliseconds(100), scheduler: self.mainQueue)
          .eraseToEffect()
>>>>>>> abaf0ce9

      case .sortCompletedTodos:
        state.todos.sort { $1.isComplete && !$0.isComplete }
        return .none

<<<<<<< HEAD
    case .todo(id: _, action: .checkBoxToggled):
      enum TodoCompletionId {}
      return .task { .sortCompletedTodos }
        .debounce(id: TodoCompletionId.self, for: 1, scheduler: environment.mainQueue.animation())
=======
      case .todo(id: _, action: .checkBoxToggled):
        enum TodoCompletionId {}
        return Effect(value: .sortCompletedTodos)
          .debounce(id: TodoCompletionId.self, for: 1, scheduler: self.mainQueue.animation())
>>>>>>> abaf0ce9

      case .todo:
        return .none
      }
    }
  }
}

struct AppView: View {
  let store: StoreOf<AppReducer>
  @ObservedObject var viewStore: ViewStore<ViewState, AppReducer.Action>

  init(store: StoreOf<AppReducer>) {
    self.store = store
    self.viewStore = ViewStore(self.store.scope(state: ViewState.init(state:)))
  }

  struct ViewState: Equatable {
    let editMode: EditMode
    let filter: Filter
    let isClearCompletedButtonDisabled: Bool

    init(state: AppReducer.State) {
      self.editMode = state.editMode
      self.filter = state.filter
      self.isClearCompletedButtonDisabled = !state.todos.contains(where: \.isComplete)
    }
  }

  var body: some View {
    NavigationView {
      VStack(alignment: .leading) {
        Picker(
          "Filter",
          selection: self.viewStore.binding(
            get: \.filter,
            send: AppReducer.Action.filterPicked
          )
          .animation()
        ) {
          ForEach(Filter.allCases, id: \.self) { filter in
            Text(filter.rawValue).tag(filter)
          }
        }
        .pickerStyle(.segmented)
        .padding(.horizontal)

        List {
          ForEachStore(
            self.store.scope(state: \.filteredTodos, action: AppReducer.Action.todo(id:action:)),
            content: TodoView.init(store:)
          )
          .onDelete { self.viewStore.send(.delete($0)) }
          .onMove { self.viewStore.send(.move($0, $1)) }
        }
      }
      .navigationBarTitle("Todos")
      .navigationBarItems(
        trailing: HStack(spacing: 20) {
          EditButton()
          Button("Clear Completed") {
            self.viewStore.send(.clearCompletedButtonTapped, animation: .default)
          }
          .disabled(self.viewStore.isClearCompletedButtonDisabled)
          Button("Add Todo") { self.viewStore.send(.addTodoButtonTapped, animation: .default) }
        }
      )
      .environment(
        \.editMode,
        self.viewStore.binding(get: \.editMode, send: AppReducer.Action.editModeChanged)
      )
    }
    .navigationViewStyle(.stack)
  }
}

extension IdentifiedArray where ID == Todo.State.ID, Element == Todo.State {
  static let mock: Self = [
    Element(
      description: "Check Mail",
      id: UUID(uuidString: "DEADBEEF-DEAD-BEEF-DEAD-BEEDDEADBEEF")!,
      isComplete: false
    ),
    Element(
      description: "Buy Milk",
      id: UUID(uuidString: "CAFEBEEF-CAFE-BEEF-CAFE-BEEFCAFEBEEF")!,
      isComplete: false
    ),
    Element(
      description: "Call Mom",
      id: UUID(uuidString: "D00DCAFE-D00D-CAFE-D00D-CAFED00DCAFE")!,
      isComplete: true
    ),
  ]
}

struct AppView_Previews: PreviewProvider {
  static var previews: some View {
    AppView(
      store: Store(
<<<<<<< HEAD
        initialState: AppState(todos: .mock),
        reducer: appReducer,
        environment: AppEnvironment(
          mainQueue: .main,
          uuid: { UUID() }
        )
=======
        initialState: .init(todos: .mock),
        reducer: AppReducer()
>>>>>>> abaf0ce9
      )
    )
  }
}<|MERGE_RESOLUTION|>--- conflicted
+++ resolved
@@ -33,15 +33,8 @@
     case todo(id: Todo.State.ID, action: Todo.Action)
   }
 
-<<<<<<< HEAD
-struct AppEnvironment {
-  var mainQueue: AnySchedulerOf<DispatchQueue>
-  var uuid: @Sendable () -> UUID
-}
-=======
   @Dependency(\.mainQueue) var mainQueue
   @Dependency(\.uuid) var uuid
->>>>>>> abaf0ce9
 
   var body: some ReducerProtocol<State, Action> {
     ForEachReducer(state: \.todos, action: /Action.todo(id:action:)) {
@@ -84,32 +77,19 @@
 
         state.todos.move(fromOffsets: source, toOffset: destination)
 
-<<<<<<< HEAD
-      return .task {
-        try? await environment.mainQueue.sleep(for: .milliseconds(100))
-        return .sortCompletedTodos
-      }
-=======
-        return Effect(value: .sortCompletedTodos)
-          .delay(for: .milliseconds(100), scheduler: self.mainQueue)
-          .eraseToEffect()
->>>>>>> abaf0ce9
+        return .task {
+          try? await self.mainQueue.sleep(for: .milliseconds(100))
+          return .sortCompletedTodos
+        }
 
       case .sortCompletedTodos:
         state.todos.sort { $1.isComplete && !$0.isComplete }
         return .none
 
-<<<<<<< HEAD
-    case .todo(id: _, action: .checkBoxToggled):
-      enum TodoCompletionId {}
-      return .task { .sortCompletedTodos }
-        .debounce(id: TodoCompletionId.self, for: 1, scheduler: environment.mainQueue.animation())
-=======
       case .todo(id: _, action: .checkBoxToggled):
         enum TodoCompletionId {}
-        return Effect(value: .sortCompletedTodos)
+        return .task { .sortCompletedTodos }
           .debounce(id: TodoCompletionId.self, for: 1, scheduler: self.mainQueue.animation())
->>>>>>> abaf0ce9
 
       case .todo:
         return .none
@@ -210,17 +190,8 @@
   static var previews: some View {
     AppView(
       store: Store(
-<<<<<<< HEAD
-        initialState: AppState(todos: .mock),
-        reducer: appReducer,
-        environment: AppEnvironment(
-          mainQueue: .main,
-          uuid: { UUID() }
-        )
-=======
         initialState: .init(todos: .mock),
         reducer: AppReducer()
->>>>>>> abaf0ce9
       )
     )
   }
