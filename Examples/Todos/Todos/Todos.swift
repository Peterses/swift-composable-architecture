--- conflicted
+++ resolved
@@ -40,7 +40,7 @@
     Reduce { state, action in
       switch action {
       case .addTodoButtonTapped:
-        state.todos.insert(.init(id: self.uuid()), at: 0)
+        state.todos.insert(Todo.State(id: self.uuid()), at: 0)
         return .none
 
       case .clearCompletedButtonTapped:
@@ -139,16 +139,10 @@
 
         List {
           ForEachStore(
-<<<<<<< HEAD
-            self.store.scope(state: \.filteredTodos, action: AppReducer.Action.todo(id:action:)),
-            content: TodoView.init(store:)
-          )
-=======
-            self.store.scope(state: \.filteredTodos, action: AppAction.todo(id:action:))
+            self.store.scope(state: \.filteredTodos, action: AppReducer.Action.todo(id:action:))
           ) {
             TodoView(store: $0)
           }
->>>>>>> 9f2f781c
           .onDelete { self.viewStore.send(.delete($0)) }
           .onMove { self.viewStore.send(.move($0, $1)) }
         }
@@ -197,7 +191,7 @@
   static var previews: some View {
     AppView(
       store: Store(
-        initialState: .init(todos: .mock),
+        initialState: AppReducer.State(todos: .mock),
         reducer: AppReducer()
       )
     )
