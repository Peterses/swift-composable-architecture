import ComposableArchitecture
import SwiftUI

@main
struct TodosApp: App {
  var body: some Scene {
    WindowGroup {
      AppView(
        store: Store(
<<<<<<< HEAD
          initialState: Todos.State(),
          reducer: Todos()
=======
          initialState: AppState(),
          reducer:
            appReducer
            .debug(),
          environment: AppEnvironment(
            mainQueue: .main,
            uuid: { UUID() }
          )
>>>>>>> 9406f4d8
        )
      )
    }
  }
}<|MERGE_RESOLUTION|>--- conflicted
+++ resolved
@@ -7,19 +7,8 @@
     WindowGroup {
       AppView(
         store: Store(
-<<<<<<< HEAD
           initialState: Todos.State(),
-          reducer: Todos()
-=======
-          initialState: AppState(),
-          reducer:
-            appReducer
-            .debug(),
-          environment: AppEnvironment(
-            mainQueue: .main,
-            uuid: { UUID() }
-          )
->>>>>>> 9406f4d8
+          reducer: Todos().debug()
         )
       )
     }
