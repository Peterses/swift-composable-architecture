import Combine
import ComposableArchitecture
import XCTest

@testable import Search

@MainActor
class SearchTests: XCTestCase {
  let scheduler = DispatchQueue.test

  func testSearchAndClearQuery() async {
    let store = TestStore(
      initialState: SearchState(),
      reducer: searchReducer,
      environment: SearchEnvironment(
        weatherClient: .unimplemented,
        mainQueue: self.scheduler.eraseToAnyScheduler()
      )
    )

    store.environment.weatherClient.search = { _ in .mock }
    store.send(.searchQueryChanged("S")) {
      $0.searchQuery = "S"
    }
    await self.scheduler.advance(by: 0.3)
    await store.receive(.searchResponse(.success(.mock))) {
      $0.results = Search.mock.results
    }
    store.send(.searchQueryChanged("")) {
      $0.results = []
      $0.searchQuery = ""
    }
  }

  func testSearchFailure() async {
    let store = TestStore(
      initialState: SearchState(),
      reducer: searchReducer,
      environment: SearchEnvironment(
        weatherClient: .unimplemented,
        mainQueue: self.scheduler.eraseToAnyScheduler()
      )
    )

    store.environment.weatherClient.search = { _ in throw SomethingWentWrong() }
    store.send(.searchQueryChanged("S")) {
      $0.searchQuery = "S"
    }
    await self.scheduler.advance(by: 0.3)
    await store.receive(.searchResponse(.failure(SomethingWentWrong())))
  }

<<<<<<< HEAD
  func testClearQueryCancelsInFlightSearchRequest() async {
    var weatherClient = WeatherClient.failing
    weatherClient.search = { _ in .mock }
=======
  func testClearQueryCancelsInFlightSearchRequest() {
    var weatherClient = WeatherClient.unimplemented
    weatherClient.search = { _ in Effect(value: .mock) }
>>>>>>> de2b645b

    let store = TestStore(
      initialState: SearchState(),
      reducer: searchReducer,
      environment: SearchEnvironment(
        weatherClient: weatherClient,
        mainQueue: self.scheduler.eraseToAnyScheduler()
      )
    )

    store.send(.searchQueryChanged("S")) {
      $0.searchQuery = "S"
    }
    await self.scheduler.advance(by: 0.2)
    store.send(.searchQueryChanged("")) {
      $0.searchQuery = ""
    }
    await self.scheduler.run()
  }

  func testTapOnLocation() async {
    let specialResult = Search.Result(
      country: "Special Country",
      latitude: 0,
      longitude: 0,
      id: 42,
      name: "Special Place"
    )

    var results = Search.mock.results
    results.append(specialResult)

<<<<<<< HEAD
    var weatherClient = WeatherClient.failing
    weatherClient.forecast = { _ in .mock }
=======
    var weatherClient = WeatherClient.unimplemented
    weatherClient.forecast = { _ in Effect(value: .mock) }
>>>>>>> de2b645b

    let store = TestStore(
      initialState: SearchState(results: results),
      reducer: searchReducer,
      environment: SearchEnvironment(
        weatherClient: weatherClient,
        mainQueue: self.scheduler.eraseToAnyScheduler()
      )
    )

    store.send(.searchResultTapped(specialResult)) {
      $0.resultForecastRequestInFlight = specialResult
    }
    await self.scheduler.advance()
    await store.receive(.forecastResponse(42, .success(.mock))) {
      $0.resultForecastRequestInFlight = nil
      $0.weather = SearchState.Weather(
        id: 42,
        days: [
          SearchState.Weather.Day(
            date: Date(timeIntervalSince1970: 0),
            temperatureMax: 90,
            temperatureMaxUnit: "°F",
            temperatureMin: 70,
            temperatureMinUnit: "°F"
          ),
          SearchState.Weather.Day(
            date: Date(timeIntervalSince1970: 86_400),
            temperatureMax: 70,
            temperatureMaxUnit: "°F",
            temperatureMin: 50,
            temperatureMinUnit: "°F"
          ),
          SearchState.Weather.Day(
            date: Date(timeIntervalSince1970: 172_800),
            temperatureMax: 100,
            temperatureMaxUnit: "°F",
            temperatureMin: 80,
            temperatureMinUnit: "°F"
          ),
        ]
      )
    }
  }

  func testTapOnLocationCancelsInFlightRequest() async {
    let specialResult = Search.Result(
      country: "Special Country",
      latitude: 0,
      longitude: 0,
      id: 42,
      name: "Special Place"
    )

    var results = Search.mock.results
    results.append(specialResult)

<<<<<<< HEAD
    var weatherClient = WeatherClient.failing
    weatherClient.forecast = { _ in .mock }
=======
    var weatherClient = WeatherClient.unimplemented
    weatherClient.forecast = { _ in Effect(value: .mock) }
>>>>>>> de2b645b

    let store = TestStore(
      initialState: SearchState(results: results),
      reducer: searchReducer,
      environment: SearchEnvironment(
        weatherClient: weatherClient,
        mainQueue: self.scheduler.eraseToAnyScheduler()
      )
    )

    store.send(.searchResultTapped(results.first!)) {
      $0.resultForecastRequestInFlight = results.first!
    }
    store.send(.searchResultTapped(specialResult)) {
      $0.resultForecastRequestInFlight = specialResult
    }
    await self.scheduler.advance()
    await store.receive(.forecastResponse(42, .success(.mock))) {
      $0.resultForecastRequestInFlight = nil
      $0.weather = SearchState.Weather(
        id: 42,
        days: [
          SearchState.Weather.Day(
            date: Date(timeIntervalSince1970: 0),
            temperatureMax: 90,
            temperatureMaxUnit: "°F",
            temperatureMin: 70,
            temperatureMinUnit: "°F"
          ),
          SearchState.Weather.Day(
            date: Date(timeIntervalSince1970: 86_400),
            temperatureMax: 70,
            temperatureMaxUnit: "°F",
            temperatureMin: 50,
            temperatureMinUnit: "°F"
          ),
          SearchState.Weather.Day(
            date: Date(timeIntervalSince1970: 172_800),
            temperatureMax: 100,
            temperatureMaxUnit: "°F",
            temperatureMin: 80,
            temperatureMinUnit: "°F"
          ),
        ]
      )
    }
  }

<<<<<<< HEAD
  func testTapOnLocationFailure() async {
    var weatherClient = WeatherClient.failing
    weatherClient.forecast = { _ in throw SomethingWentWrong() }
=======
  func testTapOnLocationFailure() {
    var weatherClient = WeatherClient.unimplemented
    weatherClient.forecast = { _ in Effect(error: WeatherClient.Failure()) }
>>>>>>> de2b645b

    let results = Search.mock.results

    let store = TestStore(
      initialState: SearchState(results: results),
      reducer: searchReducer,
      environment: SearchEnvironment(
        weatherClient: weatherClient,
        mainQueue: self.scheduler.eraseToAnyScheduler()
      )
    )

    store.send(.searchResultTapped(results.first!)) {
      $0.resultForecastRequestInFlight = results.first!
    }
    await self.scheduler.advance()
    await store.receive(.forecastResponse(1, .failure(SomethingWentWrong()))) {
      $0.resultForecastRequestInFlight = nil
    }
  }
}

private struct SomethingWentWrong: Error {}<|MERGE_RESOLUTION|>--- conflicted
+++ resolved
@@ -50,15 +50,9 @@
     await store.receive(.searchResponse(.failure(SomethingWentWrong())))
   }
 
-<<<<<<< HEAD
   func testClearQueryCancelsInFlightSearchRequest() async {
-    var weatherClient = WeatherClient.failing
+    var weatherClient = WeatherClient.unimplemented
     weatherClient.search = { _ in .mock }
-=======
-  func testClearQueryCancelsInFlightSearchRequest() {
-    var weatherClient = WeatherClient.unimplemented
-    weatherClient.search = { _ in Effect(value: .mock) }
->>>>>>> de2b645b
 
     let store = TestStore(
       initialState: SearchState(),
@@ -91,13 +85,8 @@
     var results = Search.mock.results
     results.append(specialResult)
 
-<<<<<<< HEAD
-    var weatherClient = WeatherClient.failing
+    var weatherClient = WeatherClient.unimplemented
     weatherClient.forecast = { _ in .mock }
-=======
-    var weatherClient = WeatherClient.unimplemented
-    weatherClient.forecast = { _ in Effect(value: .mock) }
->>>>>>> de2b645b
 
     let store = TestStore(
       initialState: SearchState(results: results),
@@ -155,13 +144,8 @@
     var results = Search.mock.results
     results.append(specialResult)
 
-<<<<<<< HEAD
-    var weatherClient = WeatherClient.failing
+    var weatherClient = WeatherClient.unimplemented
     weatherClient.forecast = { _ in .mock }
-=======
-    var weatherClient = WeatherClient.unimplemented
-    weatherClient.forecast = { _ in Effect(value: .mock) }
->>>>>>> de2b645b
 
     let store = TestStore(
       initialState: SearchState(results: results),
@@ -210,15 +194,9 @@
     }
   }
 
-<<<<<<< HEAD
   func testTapOnLocationFailure() async {
-    var weatherClient = WeatherClient.failing
+    var weatherClient = WeatherClient.unimplemented
     weatherClient.forecast = { _ in throw SomethingWentWrong() }
-=======
-  func testTapOnLocationFailure() {
-    var weatherClient = WeatherClient.unimplemented
-    weatherClient.forecast = { _ in Effect(error: WeatherClient.Failure()) }
->>>>>>> de2b645b
 
     let results = Search.mock.results
 
