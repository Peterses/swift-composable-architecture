--- conflicted
+++ resolved
@@ -8,35 +8,20 @@
 class SearchTests: XCTestCase {
   let mainQueue = DispatchQueue.test
 
-<<<<<<< HEAD
   func testSearchAndClearQuery() async {
-    let store = TestStore(
-=======
-  func testSearchAndClearQuery() {
     let store = _TestStore(
->>>>>>> abaf0ce9
       initialState: .init(),
-      reducer: Search()
+      reducer: SearchReducer()
         .dependency(\.mainQueue, self.mainQueue.eraseToAnyScheduler())
-        .dependency(\.weatherClient.searchLocation) { _ in Effect(value: mockLocations) }
+        .dependency(\.weatherClient.search) { _ in .mock }
     )
 
-<<<<<<< HEAD
-    store.environment.weatherClient.search = { _ in .mock }
     store.send(.searchQueryChanged("S")) {
       $0.searchQuery = "S"
     }
-    await self.scheduler.advance(by: 0.3)
+    await self.mainQueue.advance(by: 0.3)
     await store.receive(.searchResponse(.success(.mock))) {
       $0.results = Search.mock.results
-=======
-    store.send(.searchQueryChanged("S")) {
-      $0.searchQuery = "S"
-    }
-    self.mainQueue.advance(by: 0.3)
-    store.receive(.locationsResponse(.success(mockLocations))) {
-      $0.locations = mockLocations
->>>>>>> abaf0ce9
     }
     store.send(.searchQueryChanged("")) {
       $0.results = []
@@ -44,66 +29,37 @@
     }
   }
 
-<<<<<<< HEAD
   func testSearchFailure() async {
-    let store = TestStore(
-=======
-  func testSearchFailure() {
     let store = _TestStore(
->>>>>>> abaf0ce9
       initialState: .init(),
-      reducer: Search()
+      reducer: SearchReducer()
         .dependency(\.mainQueue, self.mainQueue.eraseToAnyScheduler())
-        .dependency(\.weatherClient.searchLocation) { _ in Effect(error: .init()) }
-    )
-
-<<<<<<< HEAD
-    store.environment.weatherClient.search = { _ in throw SomethingWentWrong() }
-    store.send(.searchQueryChanged("S")) {
-      $0.searchQuery = "S"
-    }
-    await self.scheduler.advance(by: 0.3)
-    await store.receive(.searchResponse(.failure(SomethingWentWrong())))
-  }
-
-  func testClearQueryCancelsInFlightSearchRequest() async {
-    var weatherClient = WeatherClient.failing
-    weatherClient.search = { _ in .mock }
-
-    let store = TestStore(
-=======
-    store.send(.searchQueryChanged("S")) {
-      $0.searchQuery = "S"
-    }
-    self.mainQueue.advance(by: 0.3)
-    store.receive(.locationsResponse(.failure(.init())))
-  }
-
-  func testClearQueryCancelsInFlightSearchRequest() {
-    let store = _TestStore(
->>>>>>> abaf0ce9
-      initialState: .init(),
-      reducer: Search()
-        .dependency(\.mainQueue, self.mainQueue.eraseToAnyScheduler())
-        .dependency(\.weatherClient.searchLocation) { _ in Effect(value: mockLocations) }
+        .dependency(\.weatherClient.search) { _ in throw SomethingWentWrong() }
     )
 
     store.send(.searchQueryChanged("S")) {
       $0.searchQuery = "S"
     }
-<<<<<<< HEAD
-    await self.scheduler.advance(by: 0.2)
+    await self.mainQueue.advance(by: 0.3)
+    await store.receive(.searchResponse(.failure(SomethingWentWrong())))
+  }
+
+  func testClearQueryCancelsInFlightSearchRequest() async {
+    let store = _TestStore(
+      initialState: .init(),
+      reducer: SearchReducer()
+        .dependency(\.mainQueue, self.mainQueue.eraseToAnyScheduler())
+        .dependency(\.weatherClient.search) { _ in .mock }
+    )
+
+    store.send(.searchQueryChanged("S")) {
+      $0.searchQuery = "S"
+    }
+    await self.mainQueue.advance(by: 0.2)
     store.send(.searchQueryChanged("")) {
       $0.searchQuery = ""
     }
-    await self.scheduler.run()
-=======
-    self.mainQueue.advance(by: 0.2)
-    store.send(.searchQueryChanged("")) {
-      $0.searchQuery = ""
-    }
-    self.mainQueue.run()
->>>>>>> abaf0ce9
+    await self.mainQueue.run()
   }
 
   func testTapOnLocation() async {
@@ -115,34 +71,20 @@
       name: "Special Place"
     )
 
-<<<<<<< HEAD
     var results = Search.mock.results
     results.append(specialResult)
 
-    var weatherClient = WeatherClient.failing
-    weatherClient.forecast = { _ in .mock }
-
-    let store = TestStore(
+    let store = _TestStore(
       initialState: .init(results: results),
-      reducer: searchReducer,
-      environment: SearchEnvironment(
-        weatherClient: weatherClient,
-        mainQueue: self.scheduler.eraseToAnyScheduler()
-      )
-=======
-    let store = _TestStore(
-      initialState: .init(locations: mockLocations + [specialLocation]),
-      reducer: Search()
+      reducer: SearchReducer()
         .dependency(\.mainQueue, self.mainQueue.eraseToAnyScheduler())
-        .dependency(\.weatherClient.weather) { _ in Effect(value: specialLocationWeather) }
->>>>>>> abaf0ce9
+        .dependency(\.weatherClient.forecast) { _ in .mock }
     )
 
     store.send(.searchResultTapped(specialResult)) {
       $0.resultForecastRequestInFlight = specialResult
     }
-<<<<<<< HEAD
-    await self.scheduler.advance()
+    await self.mainQueue.advance()
     await store.receive(.forecastResponse(42, .success(.mock))) {
       $0.resultForecastRequestInFlight = nil
       $0.weather = .init(
@@ -171,12 +113,6 @@
           ),
         ]
       )
-=======
-    self.mainQueue.advance()
-    store.receive(.locationWeatherResponse(.success(specialLocationWeather))) {
-      $0.locationWeatherRequestInFlight = nil
-      $0.locationWeather = specialLocationWeather
->>>>>>> abaf0ce9
     }
   }
 
@@ -189,27 +125,14 @@
       name: "Special Place"
     )
 
-<<<<<<< HEAD
     var results = Search.mock.results
     results.append(specialResult)
 
-    var weatherClient = WeatherClient.failing
-    weatherClient.forecast = { _ in .mock }
-
-    let store = TestStore(
+    let store = _TestStore(
       initialState: .init(results: results),
-      reducer: searchReducer,
-      environment: SearchEnvironment(
-        weatherClient: weatherClient,
-        mainQueue: self.scheduler.eraseToAnyScheduler()
-      )
-=======
-    let store = _TestStore(
-      initialState: .init(locations: mockLocations + [specialLocation]),
-      reducer: Search()
+      reducer: SearchReducer()
         .dependency(\.mainQueue, self.mainQueue.eraseToAnyScheduler())
-        .dependency(\.weatherClient.weather) { _ in Effect(value: specialLocationWeather) }
->>>>>>> abaf0ce9
+        .dependency(\.weatherClient.forecast) { _ in .mock }
     )
 
     store.send(.searchResultTapped(results.first!)) {
@@ -218,8 +141,7 @@
     store.send(.searchResultTapped(specialResult)) {
       $0.resultForecastRequestInFlight = specialResult
     }
-<<<<<<< HEAD
-    await self.scheduler.advance()
+    await self.mainQueue.advance()
     await store.receive(.forecastResponse(42, .success(.mock))) {
       $0.resultForecastRequestInFlight = nil
       $0.weather = .init(
@@ -252,47 +174,21 @@
   }
 
   func testTapOnLocationFailure() async {
-    var weatherClient = WeatherClient.failing
-    weatherClient.forecast = { _ in throw SomethingWentWrong() }
-
     let results = Search.mock.results
 
-    let store = TestStore(
+    let store = _TestStore(
       initialState: .init(results: results),
-      reducer: searchReducer,
-      environment: SearchEnvironment(
-        weatherClient: weatherClient,
-        mainQueue: self.scheduler.eraseToAnyScheduler()
-      )
-=======
-    self.mainQueue.advance()
-    store.receive(.locationWeatherResponse(.success(specialLocationWeather))) {
-      $0.locationWeatherRequestInFlight = nil
-      $0.locationWeather = specialLocationWeather
-    }
-  }
-
-  func testTapOnLocationFailure() {
-    let store = _TestStore(
-      initialState: .init(locations: mockLocations),
-      reducer: Search()
+      reducer: SearchReducer()
         .dependency(\.mainQueue, self.mainQueue.eraseToAnyScheduler())
-        .dependency(\.weatherClient.weather) { _ in Effect(error: .init()) }
->>>>>>> abaf0ce9
+        .dependency(\.weatherClient.forecast) { _ in throw SomethingWentWrong() }
     )
 
     store.send(.searchResultTapped(results.first!)) {
       $0.resultForecastRequestInFlight = results.first!
     }
-<<<<<<< HEAD
-    await self.scheduler.advance()
+    await self.mainQueue.advance()
     await store.receive(.forecastResponse(1, .failure(SomethingWentWrong()))) {
       $0.resultForecastRequestInFlight = nil
-=======
-    self.mainQueue.advance()
-    store.receive(.locationWeatherResponse(.failure(.init()))) {
-      $0.locationWeatherRequestInFlight = nil
->>>>>>> abaf0ce9
     }
   }
 }
