import ComposableArchitecture
import NewGameCore
import XCTest

@testable import NewGameSwiftUI

class NewGameSwiftUITests: XCTestCase {
  let store = TestStore(
    initialState: NewGameState(),
    reducer: newGameReducer,
    environment: NewGameEnvironment()
  )
<<<<<<< HEAD
  .scope(state: { $0.view }, action: NewGameAction.view)
  
=======
  .scope(state: NewGameView.ViewState.init, action: NewGameAction.init)

>>>>>>> 37537a52
  func testNewGame() {
    self.store.send(.xPlayerNameChanged("Blob Sr.")) {
      $0.xPlayerName = "Blob Sr."
    }
    self.store.send(.oPlayerNameChanged("Blob Jr.")) {
      $0.oPlayerName = "Blob Jr."
      $0.isLetsPlayButtonDisabled = false
    }
    self.store.send(.letsPlayButtonTapped) {
      $0.isGameActive = true
    }
    self.store.send(.gameDismissed) {
      $0.isGameActive = false
    }
    self.store.send(.logoutButtonTapped)
  }
}<|MERGE_RESOLUTION|>--- conflicted
+++ resolved
@@ -10,13 +10,8 @@
     reducer: newGameReducer,
     environment: NewGameEnvironment()
   )
-<<<<<<< HEAD
-  .scope(state: { $0.view }, action: NewGameAction.view)
-  
-=======
   .scope(state: NewGameView.ViewState.init, action: NewGameAction.init)
 
->>>>>>> 37537a52
   func testNewGame() {
     self.store.send(.xPlayerNameChanged("Blob Sr.")) {
       $0.xPlayerName = "Blob Sr."
