import AppCore
import AppSwiftUI
import AppUIKit
import AuthenticationClientLive
import ComposableArchitecture
import SwiftUI

private let readMe = """
  This application demonstrates how to build a moderately complex application in the Composable \
  Architecture.

  It includes a login with two-factor authentication, navigation flows, side effects, game logic, \
  and a full test suite.

  This application is super-modularized to demonstrate that it's possible. The core business logic \
  for each screen is put into its own module, and each view is put into its own module.

  Further, the app has been built in both SwiftUI and UIKit to demonstrate how the patterns \
  translate for each platform. The core business logic is only written a single time, and both \
  SwiftUI and UIKit are run from those modules by adapting their domain to the domain that makes \
  most sense for each platform.
  """

enum GameType: Identifiable {
  case swiftui
  case uikit
  var id: Self { self }
}

struct RootView: View {
  let store = Store(
<<<<<<< HEAD
    initialState: AppState(),
    reducer: appReducer,
    environment: AppEnvironment(
      authenticationClient: .live
    )
=======
    initialState: .init(),
    reducer: AppReducer()
      .debug()
>>>>>>> abaf0ce9
  )

  @State var showGame: GameType?

  var body: some View {
    NavigationView {
      Form {
        Text(readMe)

        Section {
          Button("SwiftUI version") { self.showGame = .swiftui }
          Button("UIKit version") { self.showGame = .uikit }
        }
      }
      .sheet(item: self.$showGame) { gameType in
        if gameType == .swiftui {
          AppView(store: self.store)
        } else {
          UIKitAppView(store: self.store)
        }
      }
      .navigationBarTitle("Tic-Tac-Toe")
    }
    .navigationViewStyle(.stack)
  }
}

struct RootView_Previews: PreviewProvider {
  static var previews: some View {
    RootView()
  }
}<|MERGE_RESOLUTION|>--- conflicted
+++ resolved
@@ -29,17 +29,9 @@
 
 struct RootView: View {
   let store = Store(
-<<<<<<< HEAD
-    initialState: AppState(),
-    reducer: appReducer,
-    environment: AppEnvironment(
-      authenticationClient: .live
-    )
-=======
     initialState: .init(),
     reducer: AppReducer()
       .debug()
->>>>>>> abaf0ce9
   )
 
   @State var showGame: GameType?
