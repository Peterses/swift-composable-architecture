import AppCore
import AuthenticationClient
import ComposableArchitecture
import LoginCore
import NewGameCore
import TwoFactorCore
import XCTest

@MainActor
class AppCoreTests: XCTestCase {
  func testIntegration() async {
<<<<<<< HEAD
    let store = TestStore(
      initialState: .init(),
      reducer: AppReducer()
        .dependency(\.authenticationClient.login) { _ in
          .init(token: "deadbeef", twoFactorRequired: false)
        }
        .dependency(\.mainQueue, .immediate)
=======
    var authenticationClient = AuthenticationClient.failing
    authenticationClient.login = { _ in
      AuthenticationResponse(token: "deadbeef", twoFactorRequired: false)
    }
    let store = TestStore(
      initialState: AppState(),
      reducer: appReducer,
      environment: AppEnvironment(
        authenticationClient: authenticationClient
      )
>>>>>>> 9f2f781c
    )

    store.send(.login(.emailChanged("blob@pointfree.co"))) {
      try (/AppReducer.State.login).modify(&$0) {
        $0.email = "blob@pointfree.co"
      }
    }
    store.send(.login(.passwordChanged("bl0bbl0b"))) {
      try (/AppReducer.State.login).modify(&$0) {
        $0.password = "bl0bbl0b"
        $0.isFormValid = true
      }
    }
    store.send(.login(.loginButtonTapped)) {
      try (/AppReducer.State.login).modify(&$0) {
        $0.isLoginRequestInFlight = true
      }
    }
    await store.receive(
      .login(
        .loginResponse(
          .success(AuthenticationResponse(token: "deadbeef", twoFactorRequired: false))
        )
      )
    ) {
      $0 = .newGame(NewGameState())
    }
    store.send(.newGame(.oPlayerNameChanged("Blob Sr."))) {
      try (/AppReducer.State.newGame).modify(&$0) {
        $0.oPlayerName = "Blob Sr."
      }
    }
    store.send(.newGame(.logoutButtonTapped)) {
      $0 = .login(LoginState())
    }
  }

  func testIntegration_TwoFactor() async {
<<<<<<< HEAD
    let store = TestStore(
      initialState: .init(),
      reducer: AppReducer()
        .dependency(\.authenticationClient.login) { _ in
          .init(token: "deadbeef", twoFactorRequired: true)
        }
        .dependency(\.authenticationClient.twoFactor) { _ in
          .init(token: "deadbeef", twoFactorRequired: false)
        }
        .dependency(\.mainQueue, .immediate)
=======
    var authenticationClient = AuthenticationClient.failing
    authenticationClient.login = { _ in
      AuthenticationResponse(token: "deadbeef", twoFactorRequired: true)
    }
    authenticationClient.twoFactor = { _ in
      AuthenticationResponse(token: "deadbeef", twoFactorRequired: false)
    }
    let store = TestStore(
      initialState: AppState(),
      reducer: appReducer,
      environment: AppEnvironment(
        authenticationClient: authenticationClient
      )
>>>>>>> 9f2f781c
    )

    store.send(.login(.emailChanged("blob@pointfree.co"))) {
      try (/AppReducer.State.login).modify(&$0) {
        $0.email = "blob@pointfree.co"
      }
    }

    store.send(.login(.passwordChanged("bl0bbl0b"))) {
      try (/AppReducer.State.login).modify(&$0) {
        $0.password = "bl0bbl0b"
        $0.isFormValid = true
      }
    }

    store.send(.login(.loginButtonTapped)) {
      try (/AppReducer.State.login).modify(&$0) {
        $0.isLoginRequestInFlight = true
      }
    }
    await store.receive(
      .login(
        .loginResponse(.success(AuthenticationResponse(token: "deadbeef", twoFactorRequired: true)))
      )
    ) {
      try (/AppReducer.State.login).modify(&$0) {
        $0.isLoginRequestInFlight = false
        $0.twoFactor = TwoFactorState(token: "deadbeef")
      }
    }

    store.send(.login(.twoFactor(.codeChanged("1234")))) {
      try (/AppReducer.State.login).modify(&$0) {
        $0.twoFactor?.code = "1234"
        $0.twoFactor?.isFormValid = true
      }
    }

    store.send(.login(.twoFactor(.submitButtonTapped))) {
      try (/AppReducer.State.login).modify(&$0) {
        $0.twoFactor?.isTwoFactorRequestInFlight = true
      }
    }
    await store.receive(
      .login(
        .twoFactor(
          .twoFactorResponse(
            .success(AuthenticationResponse(token: "deadbeef", twoFactorRequired: false))
          )
        )
      )
    ) {
      $0 = .newGame(NewGameState())
    }
  }
}<|MERGE_RESOLUTION|>--- conflicted
+++ resolved
@@ -9,26 +9,13 @@
 @MainActor
 class AppCoreTests: XCTestCase {
   func testIntegration() async {
-<<<<<<< HEAD
     let store = TestStore(
-      initialState: .init(),
+      initialState: AppReducer.State(),
       reducer: AppReducer()
         .dependency(\.authenticationClient.login) { _ in
-          .init(token: "deadbeef", twoFactorRequired: false)
+          AuthenticationResponse(token: "deadbeef", twoFactorRequired: false)
         }
         .dependency(\.mainQueue, .immediate)
-=======
-    var authenticationClient = AuthenticationClient.failing
-    authenticationClient.login = { _ in
-      AuthenticationResponse(token: "deadbeef", twoFactorRequired: false)
-    }
-    let store = TestStore(
-      initialState: AppState(),
-      reducer: appReducer,
-      environment: AppEnvironment(
-        authenticationClient: authenticationClient
-      )
->>>>>>> 9f2f781c
     )
 
     store.send(.login(.emailChanged("blob@pointfree.co"))) {
@@ -54,7 +41,7 @@
         )
       )
     ) {
-      $0 = .newGame(NewGameState())
+      $0 = .newGame(NewGame.State())
     }
     store.send(.newGame(.oPlayerNameChanged("Blob Sr."))) {
       try (/AppReducer.State.newGame).modify(&$0) {
@@ -62,37 +49,21 @@
       }
     }
     store.send(.newGame(.logoutButtonTapped)) {
-      $0 = .login(LoginState())
+      $0 = .login(Login.State())
     }
   }
 
   func testIntegration_TwoFactor() async {
-<<<<<<< HEAD
     let store = TestStore(
-      initialState: .init(),
+      initialState: AppReducer.State(),
       reducer: AppReducer()
         .dependency(\.authenticationClient.login) { _ in
-          .init(token: "deadbeef", twoFactorRequired: true)
+          AuthenticationResponse(token: "deadbeef", twoFactorRequired: true)
         }
         .dependency(\.authenticationClient.twoFactor) { _ in
-          .init(token: "deadbeef", twoFactorRequired: false)
+          AuthenticationResponse(token: "deadbeef", twoFactorRequired: false)
         }
         .dependency(\.mainQueue, .immediate)
-=======
-    var authenticationClient = AuthenticationClient.failing
-    authenticationClient.login = { _ in
-      AuthenticationResponse(token: "deadbeef", twoFactorRequired: true)
-    }
-    authenticationClient.twoFactor = { _ in
-      AuthenticationResponse(token: "deadbeef", twoFactorRequired: false)
-    }
-    let store = TestStore(
-      initialState: AppState(),
-      reducer: appReducer,
-      environment: AppEnvironment(
-        authenticationClient: authenticationClient
-      )
->>>>>>> 9f2f781c
     )
 
     store.send(.login(.emailChanged("blob@pointfree.co"))) {
@@ -120,7 +91,7 @@
     ) {
       try (/AppReducer.State.login).modify(&$0) {
         $0.isLoginRequestInFlight = false
-        $0.twoFactor = TwoFactorState(token: "deadbeef")
+        $0.twoFactor = TwoFactor.State(token: "deadbeef")
       }
     }
 
@@ -145,7 +116,7 @@
         )
       )
     ) {
-      $0 = .newGame(NewGameState())
+      $0 = .newGame(NewGame.State())
     }
   }
 }