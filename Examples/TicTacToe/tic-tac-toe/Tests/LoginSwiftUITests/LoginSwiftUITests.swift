--- conflicted
+++ resolved
@@ -1,123 +1,4 @@
-<<<<<<< HEAD
-import AuthenticationClient
-import Combine
-import ComposableArchitecture
-import LoginCore
-import XCTest
-
-@testable import LoginSwiftUI
-
-@MainActor
-class LoginSwiftUITests: XCTestCase {
-  func testFlow_Success() async {
-    var authenticationClient = AuthenticationClient.failing
-    authenticationClient.login = { _ in
-      .init(token: "deadbeefdeadbeef", twoFactorRequired: false)
-    }
-
-    let store = TestStore(
-      initialState: LoginState(),
-      reducer: loginReducer,
-      environment: LoginEnvironment(
-        authenticationClient: authenticationClient
-      )
-    )
-    .scope(state: LoginView.ViewState.init, action: LoginAction.init)
-
-    store.send(.emailChanged("blob@pointfree.co")) {
-      $0.email = "blob@pointfree.co"
-    }
-    store.send(.passwordChanged("password")) {
-      $0.password = "password"
-      $0.isLoginButtonDisabled = false
-    }
-    store.send(.loginButtonTapped) {
-      $0.isActivityIndicatorVisible = true
-      $0.isFormDisabled = true
-    }
-    await store.receive(
-      .loginResponse(.success(.init(token: "deadbeefdeadbeef", twoFactorRequired: false)))
-    ) {
-      $0.isActivityIndicatorVisible = false
-      $0.isFormDisabled = false
-    }
-  }
-
-  func testFlow_Success_TwoFactor() async {
-    var authenticationClient = AuthenticationClient.failing
-    authenticationClient.login = { _ in
-      .init(token: "deadbeefdeadbeef", twoFactorRequired: true)
-    }
-
-    let store = TestStore(
-      initialState: LoginState(),
-      reducer: loginReducer,
-      environment: LoginEnvironment(
-        authenticationClient: authenticationClient
-      )
-    )
-    .scope(state: LoginView.ViewState.init, action: LoginAction.init)
-
-    store.send(.emailChanged("2fa@pointfree.co")) {
-      $0.email = "2fa@pointfree.co"
-    }
-    store.send(.passwordChanged("password")) {
-      $0.password = "password"
-      $0.isLoginButtonDisabled = false
-    }
-    store.send(.loginButtonTapped) {
-      $0.isActivityIndicatorVisible = true
-      $0.isFormDisabled = true
-    }
-    await store.receive(
-      .loginResponse(.success(.init(token: "deadbeefdeadbeef", twoFactorRequired: true)))
-    ) {
-      $0.isActivityIndicatorVisible = false
-      $0.isFormDisabled = false
-      $0.isTwoFactorActive = true
-    }
-    store.send(.twoFactorDismissed) {
-      $0.isTwoFactorActive = false
-    }
-  }
-
-  func testFlow_Failure() async {
-    var authenticationClient = AuthenticationClient.failing
-    authenticationClient.login = { _ in throw AuthenticationError.invalidUserPassword }
-
-    let store = TestStore(
-      initialState: LoginState(),
-      reducer: loginReducer,
-      environment: LoginEnvironment(
-        authenticationClient: authenticationClient
-      )
-    )
-    .scope(state: LoginView.ViewState.init, action: LoginAction.init)
-
-    store.send(.emailChanged("blob")) {
-      $0.email = "blob"
-    }
-    store.send(.passwordChanged("password")) {
-      $0.password = "password"
-      $0.isLoginButtonDisabled = false
-    }
-    store.send(.loginButtonTapped) {
-      $0.isActivityIndicatorVisible = true
-      $0.isFormDisabled = true
-    }
-    await store.receive(.loginResponse(.failure(AuthenticationError.invalidUserPassword))) {
-      $0.alert = .init(
-        title: TextState(AuthenticationError.invalidUserPassword.localizedDescription)
-      )
-      $0.isActivityIndicatorVisible = false
-      $0.isFormDisabled = false
-    }
-    store.send(.alertDismissed) {
-      $0.alert = nil
-    }
-  }
-}
-=======
+// TODO: _TestStore.scope
 //import AuthenticationClient
 //import Combine
 //import ComposableArchitecture
@@ -126,19 +7,19 @@
 //
 //@testable import LoginSwiftUI
 //
+//@MainActor
 //class LoginSwiftUITests: XCTestCase {
-//  func testFlow_Success() {
+//  func testFlow_Success() async {
 //    var authenticationClient = AuthenticationClient.failing
 //    authenticationClient.login = { _ in
-//      Effect(value: .init(token: "deadbeefdeadbeef", twoFactorRequired: false))
+//      .init(token: "deadbeefdeadbeef", twoFactorRequired: false)
 //    }
 //
 //    let store = TestStore(
 //      initialState: LoginState(),
 //      reducer: loginReducer,
 //      environment: LoginEnvironment(
-//        authenticationClient: authenticationClient,
-//        mainQueue: .immediate
+//        authenticationClient: authenticationClient
 //      )
 //    )
 //    .scope(state: LoginView.ViewState.init, action: LoginAction.init)
@@ -154,7 +35,7 @@
 //      $0.isActivityIndicatorVisible = true
 //      $0.isFormDisabled = true
 //    }
-//    store.receive(
+//    await store.receive(
 //      .loginResponse(.success(.init(token: "deadbeefdeadbeef", twoFactorRequired: false)))
 //    ) {
 //      $0.isActivityIndicatorVisible = false
@@ -162,18 +43,17 @@
 //    }
 //  }
 //
-//  func testFlow_Success_TwoFactor() {
+//  func testFlow_Success_TwoFactor() async {
 //    var authenticationClient = AuthenticationClient.failing
 //    authenticationClient.login = { _ in
-//      Effect(value: .init(token: "deadbeefdeadbeef", twoFactorRequired: true))
+//      .init(token: "deadbeefdeadbeef", twoFactorRequired: true)
 //    }
 //
 //    let store = TestStore(
 //      initialState: LoginState(),
 //      reducer: loginReducer,
 //      environment: LoginEnvironment(
-//        authenticationClient: authenticationClient,
-//        mainQueue: .immediate
+//        authenticationClient: authenticationClient
 //      )
 //    )
 //    .scope(state: LoginView.ViewState.init, action: LoginAction.init)
@@ -189,7 +69,7 @@
 //      $0.isActivityIndicatorVisible = true
 //      $0.isFormDisabled = true
 //    }
-//    store.receive(
+//    await store.receive(
 //      .loginResponse(.success(.init(token: "deadbeefdeadbeef", twoFactorRequired: true)))
 //    ) {
 //      $0.isActivityIndicatorVisible = false
@@ -201,16 +81,15 @@
 //    }
 //  }
 //
-//  func testFlow_Failure() {
+//  func testFlow_Failure() async {
 //    var authenticationClient = AuthenticationClient.failing
-//    authenticationClient.login = { _ in Effect(error: .invalidUserPassword) }
+//    authenticationClient.login = { _ in throw AuthenticationError.invalidUserPassword }
 //
 //    let store = TestStore(
 //      initialState: LoginState(),
 //      reducer: loginReducer,
 //      environment: LoginEnvironment(
-//        authenticationClient: authenticationClient,
-//        mainQueue: .immediate
+//        authenticationClient: authenticationClient
 //      )
 //    )
 //    .scope(state: LoginView.ViewState.init, action: LoginAction.init)
@@ -226,7 +105,7 @@
 //      $0.isActivityIndicatorVisible = true
 //      $0.isFormDisabled = true
 //    }
-//    store.receive(.loginResponse(.failure(.invalidUserPassword))) {
+//    await store.receive(.loginResponse(.failure(AuthenticationError.invalidUserPassword))) {
 //      $0.alert = .init(
 //        title: TextState(AuthenticationError.invalidUserPassword.localizedDescription)
 //      )
@@ -237,5 +116,4 @@
 //      $0.alert = nil
 //    }
 //  }
-//}
->>>>>>> abaf0ce9
+//}