--- conflicted
+++ resolved
@@ -11,7 +11,6 @@
       return .init(token: "deadbeef", twoFactorRequired: request.email.contains("2fa"))
     },
     twoFactor: { request in
-<<<<<<< HEAD
       guard request.token == "deadbeef"
       else { throw AuthenticationError.invalidIntermediateToken }
 
@@ -20,18 +19,8 @@
 
       try await Task.sleep(nanoseconds: NSEC_PER_SEC)
       return .init(token: "deadbeefdeadbeef", twoFactorRequired: false)
-    })
-=======
-      (request.token != "deadbeef"
-        ? Effect(error: .invalidIntermediateToken)
-        : request.code != "1234"
-          ? Effect(error: .invalidTwoFactor)
-          : Effect(value: .init(token: "deadbeefdeadbeef", twoFactorRequired: false)))
-        .delay(for: 1, scheduler: queue)
-        .eraseToEffect()
     }
   )
->>>>>>> 87f388be
 }
 
 private let queue = DispatchQueue(label: "AuthenticationClient")