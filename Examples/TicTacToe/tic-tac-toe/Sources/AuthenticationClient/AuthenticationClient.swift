--- conflicted
+++ resolved
@@ -73,15 +73,9 @@
 
 #if DEBUG
   extension AuthenticationClient {
-<<<<<<< HEAD
-    public static let failing = Self(
+    public static let unimplemented = Self(
       login: XCTUnimplemented("\(Self.self).login"),
       twoFactor: XCTUnimplemented("\(Self.self).twoFactor")
-=======
-    public static let unimplemented = Self(
-      login: { _ in .unimplemented("\(Self.self).login") },
-      twoFactor: { _ in .unimplemented("\(Self.self).twoFactor") }
->>>>>>> de2b645b
     )
   }
 #endif