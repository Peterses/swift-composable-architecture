import AuthenticationClient
import ComposableArchitecture
import LoginCore
import SwiftUI
import TwoFactorCore
import TwoFactorSwiftUI

public struct LoginView: View {
  let store: StoreOf<Login>

  struct ViewState: Equatable {
    var alert: AlertState<Login.Action>?
    var email: String
    var isActivityIndicatorVisible: Bool
    var isFormDisabled: Bool
    var isLoginButtonDisabled: Bool
    var password: String
    var isTwoFactorActive: Bool

    init(state: Login.State) {
      self.alert = state.alert
      self.email = state.email
      self.isActivityIndicatorVisible = state.isLoginRequestInFlight
      self.isFormDisabled = state.isLoginRequestInFlight
      self.isLoginButtonDisabled = !state.isFormValid
      self.password = state.password
      self.isTwoFactorActive = state.twoFactor != nil
    }
  }

  enum ViewAction {
    case alertDismissed
    case emailChanged(String)
    case loginButtonTapped
    case passwordChanged(String)
    case twoFactorDismissed
  }

  public init(store: StoreOf<Login>) {
    self.store = store
  }

  public var body: some View {
    WithViewStore(self.store.scope(state: ViewState.init, action: Login.Action.init)) { viewStore in
      Form {
        Text(
          """
          To login use any email and "password" for the password. If your email contains the \
          characters "2fa" you will be taken to a two-factor flow, and on that screen you can \
          use "1234" for the code.
          """
        )

        Section {
          TextField(
            "blob@pointfree.co",
            text: viewStore.binding(get: \.email, send: ViewAction.emailChanged)
          )
          .autocapitalization(.none)
          .keyboardType(.emailAddress)
          .textContentType(.emailAddress)

          SecureField(
            "••••••••",
            text: viewStore.binding(get: \.password, send: ViewAction.passwordChanged)
          )
        }

        NavigationLink(
          destination: IfLetStore(
<<<<<<< HEAD
            self.store.scope(state: \.twoFactor, action: Login.Action.twoFactor),
            then: TwoFactorView.init(store:)
          ),
=======
            self.store.scope(state: \.twoFactor, action: LoginAction.twoFactor)
          ) {
            TwoFactorView(store: $0)
          },
>>>>>>> 9f2f781c
          isActive: viewStore.binding(
            get: \.isTwoFactorActive,
            send: {
              // NB: SwiftUI will print errors to the console about "AttributeGraph: cycle detected"
              //     if you disable a text field while it is focused. This hack will force all
              //     fields to unfocus before we send the action to the view store.
              // CF: https://stackoverflow.com/a/69653555
              UIApplication.shared.sendAction(
                #selector(UIResponder.resignFirstResponder), to: nil, from: nil, for: nil
              )
              return $0 ? .loginButtonTapped : .twoFactorDismissed
            }
          )
        ) {
          Text("Log in")
          if viewStore.isActivityIndicatorVisible {
            Spacer()
            ProgressView()
          }
        }
        .disabled(viewStore.isLoginButtonDisabled)
      }
      .disabled(viewStore.isFormDisabled)
      .alert(self.store.scope(state: \.alert), dismiss: .alertDismissed)
    }
    .navigationBarTitle("Login")
  }
}

extension Login.Action {
  init(action: LoginView.ViewAction) {
    switch action {
    case .alertDismissed:
      self = .alertDismissed
    case .twoFactorDismissed:
      self = .twoFactorDismissed
    case let .emailChanged(email):
      self = .emailChanged(email)
    case .loginButtonTapped:
      self = .loginButtonTapped
    case let .passwordChanged(password):
      self = .passwordChanged(password)
    }
  }
}

struct LoginView_Previews: PreviewProvider {
  static var previews: some View {
    NavigationView {
      LoginView(
        store: Store(
<<<<<<< HEAD
          initialState: .init(),
          reducer: Login()
            .dependency(\.authenticationClient.login) { _ in
              .init(token: "deadbeef", twoFactorRequired: false)
            }
            .dependency(\.authenticationClient.twoFactor) { _ in
              .init(token: "deadbeef", twoFactorRequired: false)
            }
=======
          initialState: LoginState(),
          reducer: loginReducer,
          environment: LoginEnvironment(
            authenticationClient: AuthenticationClient(
              login: { _ in
              login: { _ in AuthenticationResponse(token: "deadbeef", twoFactorRequired: false) },
              },
              twoFactor: { _ in
              twoFactor: { _ in AuthenticationResponse(token: "deadbeef", twoFactorRequired: false) }
              }
            )
          )
>>>>>>> 9f2f781c
        )
      )
    }
  }
}<|MERGE_RESOLUTION|>--- conflicted
+++ resolved
@@ -68,16 +68,10 @@
 
         NavigationLink(
           destination: IfLetStore(
-<<<<<<< HEAD
-            self.store.scope(state: \.twoFactor, action: Login.Action.twoFactor),
-            then: TwoFactorView.init(store:)
-          ),
-=======
-            self.store.scope(state: \.twoFactor, action: LoginAction.twoFactor)
+            self.store.scope(state: \.twoFactor, action: Login.Action.twoFactor)
           ) {
             TwoFactorView(store: $0)
           },
->>>>>>> 9f2f781c
           isActive: viewStore.binding(
             get: \.isTwoFactorActive,
             send: {
@@ -129,29 +123,14 @@
     NavigationView {
       LoginView(
         store: Store(
-<<<<<<< HEAD
-          initialState: .init(),
+          initialState: Login.State(),
           reducer: Login()
             .dependency(\.authenticationClient.login) { _ in
-              .init(token: "deadbeef", twoFactorRequired: false)
+              AuthenticationResponse(token: "deadbeef", twoFactorRequired: false)
             }
             .dependency(\.authenticationClient.twoFactor) { _ in
-              .init(token: "deadbeef", twoFactorRequired: false)
+              AuthenticationResponse(token: "deadbeef", twoFactorRequired: false)
             }
-=======
-          initialState: LoginState(),
-          reducer: loginReducer,
-          environment: LoginEnvironment(
-            authenticationClient: AuthenticationClient(
-              login: { _ in
-              login: { _ in AuthenticationResponse(token: "deadbeef", twoFactorRequired: false) },
-              },
-              twoFactor: { _ in
-              twoFactor: { _ in AuthenticationResponse(token: "deadbeef", twoFactorRequired: false) }
-              }
-            )
-          )
->>>>>>> 9f2f781c
         )
       )
     }
