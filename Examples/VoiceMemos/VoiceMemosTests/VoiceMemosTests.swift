import Combine
import ComposableArchitecture
import XCTest
import XCTestDynamicOverlay

@testable import VoiceMemos

@MainActor
class VoiceMemosTests: XCTestCase {
  let mainRunLoop = RunLoop.test

  func testRecordMemoHappyPath() async {
    // NB: Combine's concatenation behavior is different in 13.3
    guard #available(iOS 13.4, *) else { return }

    let store = TestStore(
<<<<<<< HEAD
      initialState: VoiceMemos.State(),
      reducer: VoiceMemos()
    )

    let didFinish = AsyncThrowingStream<Bool, Error>.streamWithContinuation()
    store.dependencies.audioRecorder.currentTime = { 2.5 }
    store.dependencies.audioRecorder.requestRecordPermission = { true }
    store.dependencies.audioRecorder.startRecording = { _ in
      try await didFinish.stream.first { _ in true }!
    }
    store.dependencies.audioRecorder.stopRecording = {
      didFinish.continuation.yield(true)
      didFinish.continuation.finish()
    }
    store.dependencies.mainRunLoop = self.mainRunLoop.eraseToAnyScheduler()
    store.dependencies.temporaryDirectory = { URL(fileURLWithPath: "/tmp") }
    store.dependencies.uuid = .constant(UUID(uuidString: "DEADBEEF-DEAD-BEEF-DEAD-BEEFDEADBEEF")!)
=======
      initialState: VoiceMemosState(),
      reducer: voiceMemosReducer,
      environment: .unimplemented
    )

    let didFinish = AsyncThrowingStream<Bool, Error>.streamWithContinuation()

    store.environment.audioRecorder.currentTime = { 2.5 }
    store.environment.audioRecorder.requestRecordPermission = { true }
    store.environment.audioRecorder.startRecording = { _ in
      try await didFinish.stream.first { _ in true }!
    }
    store.environment.audioRecorder.stopRecording = {
      didFinish.continuation.yield(true)
      didFinish.continuation.finish()
    }
    store.environment.mainRunLoop = self.mainRunLoop.eraseToAnyScheduler()
    store.environment.temporaryDirectory = { URL(fileURLWithPath: "/tmp") }
    store.environment.uuid = { UUID(uuidString: "DEADBEEF-DEAD-BEEF-DEAD-BEEFDEADBEEF")! }
>>>>>>> 3b962553

    await store.send(.recordButtonTapped)
    await self.mainRunLoop.advance()
    await store.receive(.recordPermissionResponse(true)) {
      $0.audioRecorderPermission = .allowed
      $0.recordingMemo = RecordingMemo.State(
        date: Date(timeIntervalSince1970: 0),
        mode: .recording,
        url: URL(fileURLWithPath: "/tmp/DEADBEEF-DEAD-BEEF-DEAD-BEEFDEADBEEF.m4a")
      )
    }
    let recordingMemoTask = await store.send(.recordingMemo(.task))
    await self.mainRunLoop.advance(by: 1)
    await store.receive(.recordingMemo(.timerUpdated)) {
      $0.recordingMemo?.duration = 1
    }
    await self.mainRunLoop.advance(by: 1)
    await store.receive(.recordingMemo(.timerUpdated)) {
      $0.recordingMemo?.duration = 2
    }
    await self.mainRunLoop.advance(by: 0.5)
    await store.send(.recordingMemo(.stopButtonTapped)) {
      $0.recordingMemo?.mode = .encoding
    }
    await store.receive(.recordingMemo(.finalRecordingTime(2.5))) {
      $0.recordingMemo?.duration = 2.5
    }
    await store.receive(.recordingMemo(.audioRecorderDidFinish(.success(true))))
    await store.receive(.recordingMemo(.delegate(.didFinish(.success(store.state.recordingMemo!)))))
    {
      $0.recordingMemo = nil
      $0.voiceMemos = [
        VoiceMemo.State(
          date: Date(timeIntervalSince1970: 0),
          duration: 2.5,
          mode: .notPlaying,
          title: "",
          url: URL(fileURLWithPath: "/tmp/DEADBEEF-DEAD-BEEF-DEAD-BEEFDEADBEEF.m4a")
        )
      ]
    }
    await recordingMemoTask.cancel()
  }

  func testPermissionDenied() async {
<<<<<<< HEAD

    let store = TestStore(
      initialState: VoiceMemos.State(),
      reducer: VoiceMemos()
    )

    let didOpenSettings = ActorIsolated(false)

    store.dependencies.audioRecorder.requestRecordPermission = { false }
    store.dependencies.mainRunLoop = .immediate
    store.dependencies.openSettings = { await didOpenSettings.setValue(true) }
=======
    let didOpenSettings = ActorIsolated(false)

    let store = TestStore(
      initialState: VoiceMemosState(),
      reducer: voiceMemosReducer,
      environment: .unimplemented
    )

    store.environment.audioRecorder.requestRecordPermission = { false }
    store.environment.mainRunLoop = .immediate
    store.environment.openSettings = { await didOpenSettings.setValue(true) }
>>>>>>> 3b962553

    await store.send(.recordButtonTapped)
    await store.receive(.recordPermissionResponse(false)) {
      $0.alert = AlertState(title: TextState("Permission is required to record voice memos."))
      $0.audioRecorderPermission = .denied
    }
    await store.send(.alertDismissed) {
      $0.alert = nil
    }
    await store.send(.openSettingsButtonTapped).finish()
    await didOpenSettings.withValue { XCTAssert($0) }
  }

  func testRecordMemoFailure() async {
    let store = TestStore(
      initialState: VoiceMemos.State(),
      reducer: VoiceMemos()
    )

    struct SomeError: Error, Equatable {}
<<<<<<< HEAD
    let didFinish = AsyncThrowingStream<Bool, Error>.streamWithContinuation()

    store.dependencies.audioRecorder.currentTime = { 2.5 }
    store.dependencies.audioRecorder.requestRecordPermission = { true }
    store.dependencies.audioRecorder.startRecording = { _ in
      try await didFinish.stream.first { _ in true }!
    }
    store.dependencies.mainRunLoop = self.mainRunLoop.eraseToAnyScheduler()
    store.dependencies.temporaryDirectory = { URL(fileURLWithPath: "/tmp") }
    store.dependencies.uuid = .constant(UUID(uuidString: "DEADBEEF-DEAD-BEEF-DEAD-BEEFDEADBEEF")!)
=======

    let store = TestStore(
      initialState: VoiceMemosState(),
      reducer: voiceMemosReducer,
      environment: .unimplemented
    )
>>>>>>> 3b962553

    let didFinish = AsyncThrowingStream<Bool, Error>.streamWithContinuation()

    store.environment.audioRecorder.requestRecordPermission = { true }
    store.environment.audioRecorder.startRecording = { _ in
      try await didFinish.stream.first { _ in true }!
    }
    store.environment.mainRunLoop = self.mainRunLoop.eraseToAnyScheduler()
    store.environment.temporaryDirectory = { URL(fileURLWithPath: "/tmp") }
    store.environment.uuid = { UUID(uuidString: "DEADBEEF-DEAD-BEEF-DEAD-BEEFDEADBEEF")! }

    await store.send(.recordButtonTapped)
    await self.mainRunLoop.advance(by: 0.5)
    await store.receive(.recordPermissionResponse(true)) {
      $0.audioRecorderPermission = .allowed
      $0.recordingMemo = RecordingMemo.State(
        date: Date(timeIntervalSince1970: 0),
        mode: .recording,
        url: URL(fileURLWithPath: "/tmp/DEADBEEF-DEAD-BEEF-DEAD-BEEFDEADBEEF.m4a")
      )
    }
    let recordingMemoTask = await store.send(.recordingMemo(.task))

    didFinish.continuation.finish(throwing: SomeError())
    await self.mainRunLoop.advance(by: 0.5)
    await store.receive(.recordingMemo(.audioRecorderDidFinish(.failure(SomeError()))))
    await store.receive(.recordingMemo(.delegate(.didFinish(.failure(SomeError()))))) {
      $0.alert = AlertState(title: TextState("Voice memo recording failed."))
      $0.recordingMemo = nil
    }

    await recordingMemoTask.cancel()
  }

  func testPlayMemoHappyPath() async {
    let url = URL(fileURLWithPath: "pointfreeco/functions.m4a")
    let store = TestStore(
      initialState: VoiceMemos.State(
        voiceMemos: [
          VoiceMemo.State(
            date: Date(),
            duration: 1.25,
            mode: .notPlaying,
            title: "",
            url: url
          )
        ]
      ),
<<<<<<< HEAD
      reducer: VoiceMemos()
    )

    store.dependencies.audioPlayer.play = { _ in
      try await self.mainRunLoop.sleep(for: 1.25)
      return true
    }
    store.dependencies.mainRunLoop = self.mainRunLoop.eraseToAnyScheduler()
=======
      reducer: voiceMemosReducer,
      environment: .unimplemented
    )

    store.environment.audioPlayer.play = { _ in
      try await self.mainRunLoop.sleep(for: 1.25)
      return true
    }
    store.environment.mainRunLoop = self.mainRunLoop.eraseToAnyScheduler()
>>>>>>> 3b962553

    let task = await store.send(.voiceMemo(id: url, action: .playButtonTapped)) {
      $0.voiceMemos[id: url]?.mode = .playing(progress: 0)
    }
    await self.mainRunLoop.advance(by: 0.5)
    await store.receive(.voiceMemo(id: url, action: .timerUpdated(0.5))) {
      $0.voiceMemos[id: url]?.mode = .playing(progress: 0.4)
    }
    await self.mainRunLoop.advance(by: 0.5)
    await store.receive(.voiceMemo(id: url, action: .timerUpdated(1))) {
      $0.voiceMemos[id: url]?.mode = .playing(progress: 0.8)
    }
    await self.mainRunLoop.advance(by: 0.25)
    await store.receive(.voiceMemo(id: url, action: .audioPlayerClient(.success(true)))) {
      $0.voiceMemos[id: url]?.mode = .notPlaying
    }
    await task.cancel()
  }

  func testPlayMemoFailure() async {
<<<<<<< HEAD
=======
    struct SomeError: Error, Equatable {}

>>>>>>> 3b962553
    let url = URL(fileURLWithPath: "pointfreeco/functions.m4a")
    let store = TestStore(
      initialState: VoiceMemos.State(
        voiceMemos: [
          VoiceMemo.State(
            date: Date(),
            duration: 30,
            mode: .notPlaying,
            title: "",
            url: url
          )
        ]
      ),
<<<<<<< HEAD
      reducer: VoiceMemos()
    )

    struct SomeError: Error, Equatable {}

    store.dependencies.audioPlayer.play = { _ in throw SomeError() }
    store.dependencies.mainRunLoop = self.mainRunLoop.eraseToAnyScheduler()
=======
      reducer: voiceMemosReducer,
      environment: .unimplemented
    )

    store.environment.audioPlayer.play = { _ in throw SomeError() }
    store.environment.mainRunLoop = self.mainRunLoop.eraseToAnyScheduler()
>>>>>>> 3b962553

    let task = await store.send(.voiceMemo(id: url, action: .playButtonTapped)) {
      $0.voiceMemos[id: url]?.mode = .playing(progress: 0)
    }
    await store.receive(.voiceMemo(id: url, action: .audioPlayerClient(.failure(SomeError())))) {
      $0.alert = AlertState(title: TextState("Voice memo playback failed."))
      $0.voiceMemos[id: url]?.mode = .notPlaying
    }
    await task.cancel()
  }

  func testStopMemo() async {
    let url = URL(fileURLWithPath: "pointfreeco/functions.m4a")
    let store = TestStore(
      initialState: VoiceMemos.State(
        voiceMemos: [
          VoiceMemo.State(
            date: Date(),
            duration: 30,
            mode: .playing(progress: 0.3),
            title: "",
            url: url
          )
        ]
      ),
      reducer: VoiceMemos()
    )

    await store.send(.voiceMemo(id: url, action: .playButtonTapped)) {
      $0.voiceMemos[id: url]?.mode = .notPlaying
    }
  }

  func testDeleteMemo() async {
    let url = URL(fileURLWithPath: "pointfreeco/functions.m4a")
    let store = TestStore(
      initialState: VoiceMemos.State(
        voiceMemos: [
          VoiceMemo.State(
            date: Date(),
            duration: 30,
            mode: .playing(progress: 0.3),
            title: "",
            url: url
          )
        ]
      ),
      reducer: VoiceMemos()
    )

    await store.send(.voiceMemo(id: url, action: .delete)) {
      $0.voiceMemos = []
    }
  }

  func testDeleteMemoWhilePlaying() async {
    let url = URL(fileURLWithPath: "pointfreeco/functions.m4a")

    let store = TestStore(
      initialState: VoiceMemos.State(
        voiceMemos: [
          VoiceMemo.State(
            date: Date(),
            duration: 10,
            mode: .notPlaying,
            title: "",
            url: url
          )
        ]
      ),
<<<<<<< HEAD
      reducer: VoiceMemos()
    )

    store.dependencies.audioPlayer.play = { _ in try await Task.never() }
    store.dependencies.mainRunLoop = self.mainRunLoop.eraseToAnyScheduler()
=======
      reducer: voiceMemosReducer,
      environment: .unimplemented
    )

    store.environment.audioPlayer.play = { _ in try await Task.never() }
    store.environment.mainRunLoop = self.mainRunLoop.eraseToAnyScheduler()
>>>>>>> 3b962553

    await store.send(.voiceMemo(id: url, action: .playButtonTapped)) {
      $0.voiceMemos[id: url]?.mode = .playing(progress: 0)
    }
    await store.send(.voiceMemo(id: url, action: .delete)) {
      $0.voiceMemos = []
    }
  }
}<|MERGE_RESOLUTION|>--- conflicted
+++ resolved
@@ -14,7 +14,6 @@
     guard #available(iOS 13.4, *) else { return }
 
     let store = TestStore(
-<<<<<<< HEAD
       initialState: VoiceMemos.State(),
       reducer: VoiceMemos()
     )
@@ -32,27 +31,6 @@
     store.dependencies.mainRunLoop = self.mainRunLoop.eraseToAnyScheduler()
     store.dependencies.temporaryDirectory = { URL(fileURLWithPath: "/tmp") }
     store.dependencies.uuid = .constant(UUID(uuidString: "DEADBEEF-DEAD-BEEF-DEAD-BEEFDEADBEEF")!)
-=======
-      initialState: VoiceMemosState(),
-      reducer: voiceMemosReducer,
-      environment: .unimplemented
-    )
-
-    let didFinish = AsyncThrowingStream<Bool, Error>.streamWithContinuation()
-
-    store.environment.audioRecorder.currentTime = { 2.5 }
-    store.environment.audioRecorder.requestRecordPermission = { true }
-    store.environment.audioRecorder.startRecording = { _ in
-      try await didFinish.stream.first { _ in true }!
-    }
-    store.environment.audioRecorder.stopRecording = {
-      didFinish.continuation.yield(true)
-      didFinish.continuation.finish()
-    }
-    store.environment.mainRunLoop = self.mainRunLoop.eraseToAnyScheduler()
-    store.environment.temporaryDirectory = { URL(fileURLWithPath: "/tmp") }
-    store.environment.uuid = { UUID(uuidString: "DEADBEEF-DEAD-BEEF-DEAD-BEEFDEADBEEF")! }
->>>>>>> 3b962553
 
     await store.send(.recordButtonTapped)
     await self.mainRunLoop.advance()
@@ -98,8 +76,6 @@
   }
 
   func testPermissionDenied() async {
-<<<<<<< HEAD
-
     let store = TestStore(
       initialState: VoiceMemos.State(),
       reducer: VoiceMemos()
@@ -110,19 +86,6 @@
     store.dependencies.audioRecorder.requestRecordPermission = { false }
     store.dependencies.mainRunLoop = .immediate
     store.dependencies.openSettings = { await didOpenSettings.setValue(true) }
-=======
-    let didOpenSettings = ActorIsolated(false)
-
-    let store = TestStore(
-      initialState: VoiceMemosState(),
-      reducer: voiceMemosReducer,
-      environment: .unimplemented
-    )
-
-    store.environment.audioRecorder.requestRecordPermission = { false }
-    store.environment.mainRunLoop = .immediate
-    store.environment.openSettings = { await didOpenSettings.setValue(true) }
->>>>>>> 3b962553
 
     await store.send(.recordButtonTapped)
     await store.receive(.recordPermissionResponse(false)) {
@@ -143,7 +106,6 @@
     )
 
     struct SomeError: Error, Equatable {}
-<<<<<<< HEAD
     let didFinish = AsyncThrowingStream<Bool, Error>.streamWithContinuation()
 
     store.dependencies.audioRecorder.currentTime = { 2.5 }
@@ -154,24 +116,6 @@
     store.dependencies.mainRunLoop = self.mainRunLoop.eraseToAnyScheduler()
     store.dependencies.temporaryDirectory = { URL(fileURLWithPath: "/tmp") }
     store.dependencies.uuid = .constant(UUID(uuidString: "DEADBEEF-DEAD-BEEF-DEAD-BEEFDEADBEEF")!)
-=======
-
-    let store = TestStore(
-      initialState: VoiceMemosState(),
-      reducer: voiceMemosReducer,
-      environment: .unimplemented
-    )
->>>>>>> 3b962553
-
-    let didFinish = AsyncThrowingStream<Bool, Error>.streamWithContinuation()
-
-    store.environment.audioRecorder.requestRecordPermission = { true }
-    store.environment.audioRecorder.startRecording = { _ in
-      try await didFinish.stream.first { _ in true }!
-    }
-    store.environment.mainRunLoop = self.mainRunLoop.eraseToAnyScheduler()
-    store.environment.temporaryDirectory = { URL(fileURLWithPath: "/tmp") }
-    store.environment.uuid = { UUID(uuidString: "DEADBEEF-DEAD-BEEF-DEAD-BEEFDEADBEEF")! }
 
     await store.send(.recordButtonTapped)
     await self.mainRunLoop.advance(by: 0.5)
@@ -210,7 +154,6 @@
           )
         ]
       ),
-<<<<<<< HEAD
       reducer: VoiceMemos()
     )
 
@@ -219,17 +162,6 @@
       return true
     }
     store.dependencies.mainRunLoop = self.mainRunLoop.eraseToAnyScheduler()
-=======
-      reducer: voiceMemosReducer,
-      environment: .unimplemented
-    )
-
-    store.environment.audioPlayer.play = { _ in
-      try await self.mainRunLoop.sleep(for: 1.25)
-      return true
-    }
-    store.environment.mainRunLoop = self.mainRunLoop.eraseToAnyScheduler()
->>>>>>> 3b962553
 
     let task = await store.send(.voiceMemo(id: url, action: .playButtonTapped)) {
       $0.voiceMemos[id: url]?.mode = .playing(progress: 0)
@@ -250,11 +182,6 @@
   }
 
   func testPlayMemoFailure() async {
-<<<<<<< HEAD
-=======
-    struct SomeError: Error, Equatable {}
-
->>>>>>> 3b962553
     let url = URL(fileURLWithPath: "pointfreeco/functions.m4a")
     let store = TestStore(
       initialState: VoiceMemos.State(
@@ -268,7 +195,6 @@
           )
         ]
       ),
-<<<<<<< HEAD
       reducer: VoiceMemos()
     )
 
@@ -276,14 +202,6 @@
 
     store.dependencies.audioPlayer.play = { _ in throw SomeError() }
     store.dependencies.mainRunLoop = self.mainRunLoop.eraseToAnyScheduler()
-=======
-      reducer: voiceMemosReducer,
-      environment: .unimplemented
-    )
-
-    store.environment.audioPlayer.play = { _ in throw SomeError() }
-    store.environment.mainRunLoop = self.mainRunLoop.eraseToAnyScheduler()
->>>>>>> 3b962553
 
     let task = await store.send(.voiceMemo(id: url, action: .playButtonTapped)) {
       $0.voiceMemos[id: url]?.mode = .playing(progress: 0)
@@ -354,20 +272,11 @@
           )
         ]
       ),
-<<<<<<< HEAD
       reducer: VoiceMemos()
     )
 
     store.dependencies.audioPlayer.play = { _ in try await Task.never() }
     store.dependencies.mainRunLoop = self.mainRunLoop.eraseToAnyScheduler()
-=======
-      reducer: voiceMemosReducer,
-      environment: .unimplemented
-    )
-
-    store.environment.audioPlayer.play = { _ in try await Task.never() }
-    store.environment.mainRunLoop = self.mainRunLoop.eraseToAnyScheduler()
->>>>>>> 3b962553
 
     await store.send(.voiceMemo(id: url, action: .playButtonTapped)) {
       $0.voiceMemos[id: url]?.mode = .playing(progress: 0)
