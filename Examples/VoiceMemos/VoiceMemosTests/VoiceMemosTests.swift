--- conflicted
+++ resolved
@@ -15,25 +15,8 @@
     // TODO: CancellableAsyncValue instead of AsyncStream with first?
     let didFinish = AsyncThrowingStream<Bool, Error>.streamWithContinuation()
 
-<<<<<<< HEAD
-=======
-    var environment = VoiceMemosEnvironment.failing
-    environment.audioRecorder.currentTime = { 2.5 }
-    environment.audioRecorder.requestRecordPermission = { true }
-    environment.audioRecorder.startRecording = { _ in
-      try await didFinish.stream.first { _ in true }!
-    }
-    environment.audioRecorder.stopRecording = {
-      didFinish.continuation.yield(true)
-      didFinish.continuation.finish()
-    }
-    environment.mainRunLoop = self.mainRunLoop.eraseToAnyScheduler()
-    environment.temporaryDirectory = { URL(fileURLWithPath: "/tmp") }
-    environment.uuid = { UUID(uuidString: "DEADBEEF-DEAD-BEEF-DEAD-BEEFDEADBEEF")! }
-
->>>>>>> 9f2f781c
-    let store = TestStore(
-      initialState: .init(),
+    let store = TestStore(
+      initialState: VoiceMemos.State(),
       reducer: VoiceMemos()
         .dependency(\.audioRecorder.currentTime) { 2.5 }
         .dependency(\.audioRecorder.requestRecordPermission) { true }
@@ -53,7 +36,7 @@
     await self.mainRunLoop.advance()
     await store.receive(.recordPermissionResponse(true)) {
       $0.audioRecorderPermission = .allowed
-      $0.currentRecording = VoiceMemosState.CurrentRecording(
+      $0.currentRecording = VoiceMemos.State.CurrentRecording(
         date: Date(timeIntervalSince1970: 0),
         mode: .recording,
         url: URL(fileURLWithPath: "/tmp/DEADBEEF-DEAD-BEEF-DEAD-BEEFDEADBEEF.m4a")
@@ -77,7 +60,7 @@
     await store.receive(.audioRecorderDidFinish(.success(true))) {
       $0.currentRecording = nil
       $0.voiceMemos = [
-        .init(
+        VoiceMemo.State(
           date: Date(timeIntervalSince1970: 0),
           duration: 2.5,
           mode: .notPlaying,
@@ -93,7 +76,7 @@
     let didOpenSettings = SendableState(false)
 
     let store = TestStore(
-      initialState: .init(),
+      initialState: VoiceMemos.State(),
       reducer: VoiceMemos()
         .dependency(\.audioRecorder.requestRecordPermission) { false }
         .dependency(\.mainRunLoop, .immediate)
@@ -117,7 +100,7 @@
     let didFinish = AsyncThrowingStream<Bool, Error>.streamWithContinuation()
 
     let store = TestStore(
-      initialState: .init(),
+      initialState: VoiceMemos.State(),
       reducer: VoiceMemos()
         .dependency(\.audioRecorder.currentTime) { 2.5 }
         .dependency(\.audioRecorder.requestRecordPermission) { true }
@@ -133,7 +116,7 @@
     await self.mainRunLoop.advance(by: 0.5)
     await store.receive(.recordPermissionResponse(true)) {
       $0.audioRecorderPermission = .allowed
-      $0.currentRecording = VoiceMemosState.CurrentRecording(
+      $0.currentRecording = VoiceMemos.State.CurrentRecording(
         date: Date(timeIntervalSince1970: 0),
         mode: .recording,
         url: URL(fileURLWithPath: "/tmp/DEADBEEF-DEAD-BEEF-DEAD-BEEFDEADBEEF.m4a")
@@ -141,10 +124,8 @@
     }
     didFinish.continuation.finish(throwing: AudioRecorderClient.Failure.couldntActivateAudioSession)
     await self.mainRunLoop.advance(by: 0.5)
-    await store.receive(
-      .audioRecorderDidFinish(.failure(AudioRecorderClient.Failure.couldntActivateAudioSession))
-    ) {
-      $0.alert = AlertState(title: TextStatae("Voice memo recording failed."))
+    await store.receive(.audioRecorderDidFinish(.failure(AudioRecorderClient.Failure.couldntActivateAudioSession))) {
+      $0.alert = AlertState(title: TextState("Voice memo recording failed."))
       $0.currentRecording = nil
     }
   }
@@ -152,9 +133,9 @@
   func testPlayMemoHappyPath() async {
     let url = URL(fileURLWithPath: "pointfreeco/functions.m4a")
     let store = TestStore(
-      initialState: .init(
-        voiceMemos: [
-          .init(
+      initialState: VoiceMemos.State(
+        voiceMemos: [
+          VoiceMemo.State(
             date: Date(),
             duration: 1,
             mode: .notPlaying,
@@ -191,9 +172,9 @@
   func testPlayMemoFailure() async {
     let url = URL(fileURLWithPath: "pointfreeco/functions.m4a")
     let store = TestStore(
-      initialState: .init(
-        voiceMemos: [
-          .init(
+      initialState: VoiceMemos.State(
+        voiceMemos: [
+          VoiceMemo.State(
             date: Date(),
             duration: 30,
             mode: .notPlaying,
@@ -224,9 +205,9 @@
   func testStopMemo() {
     let url = URL(fileURLWithPath: "pointfreeco/functions.m4a")
     let store = TestStore(
-      initialState: .init(
-        voiceMemos: [
-          .init(
+      initialState: VoiceMemos.State(
+        voiceMemos: [
+          VoiceMemo.State(
             date: Date(),
             duration: 30,
             mode: .playing(progress: 0.3),
@@ -246,9 +227,9 @@
   func testDeleteMemo() {
     let url = URL(fileURLWithPath: "pointfreeco/functions.m4a")
     let store = TestStore(
-      initialState: .init(
-        voiceMemos: [
-          .init(
+      initialState: VoiceMemos.State(
+        voiceMemos: [
+          VoiceMemo.State(
             date: Date(),
             duration: 30,
             mode: .playing(progress: 0.3),
@@ -268,9 +249,9 @@
   func testDeleteMemoWhilePlaying() {
     let url = URL(fileURLWithPath: "pointfreeco/functions.m4a")
     let store = TestStore(
-      initialState: .init(
-        voiceMemos: [
-          .init(
+      initialState: VoiceMemos.State(
+        voiceMemos: [
+          VoiceMemo.State(
             date: Date(),
             duration: 10,
             mode: .notPlaying,
