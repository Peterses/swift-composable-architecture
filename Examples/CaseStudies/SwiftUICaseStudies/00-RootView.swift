--- conflicted
+++ resolved
@@ -272,19 +272,6 @@
             )
 
             NavigationLink(
-<<<<<<< HEAD
-=======
-              "Strict reducers",
-              destination: DieRollView(
-                store: self.store.scope(
-                  state: \.dieRoll,
-                  action: Root.Action.dieRoll
-                )
-              )
-            )
-
-            NavigationLink(
->>>>>>> abaf0ce9
               "Elm-like subscriptions",
               destination: ClockView(
                 store: self.store.scope(
