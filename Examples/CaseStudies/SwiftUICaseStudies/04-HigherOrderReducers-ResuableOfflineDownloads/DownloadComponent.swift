--- conflicted
+++ resolved
@@ -17,7 +17,7 @@
 
   enum AlertAction: Equatable {
     case deleteButtonTapped
-    case dismiss
+    case dismissed
     case nevermindButtonTapped
     case stopButtonTapped
   }
@@ -32,7 +32,7 @@
       return .none
 
     case .alert(.nevermindButtonTapped),
-      .alert(.dismiss):
+      .alert(.dismissed):
       state.alert = nil
       return .none
 
@@ -132,124 +132,8 @@
   }
 }
 
-<<<<<<< HEAD
 struct DownloadComponentView: View {
   let store: StoreOf<DownloadComponent>
-=======
-enum DownloadComponentAction: Equatable {
-  case alert(AlertAction)
-  case buttonTapped
-  case downloadClient(TaskResult<DownloadClient.Event>)
-
-  enum AlertAction: Equatable {
-    case deleteButtonTapped
-    case dismissed
-    case nevermindButtonTapped
-    case stopButtonTapped
-  }
-}
-
-struct DownloadComponentEnvironment {
-  var downloadClient: DownloadClient
-}
-
-extension Reducer {
-  func downloadable<ID: Hashable>(
-    state: WritableKeyPath<State, DownloadComponentState<ID>>,
-    action: CasePath<Action, DownloadComponentAction>,
-    environment: @escaping (Environment) -> DownloadComponentEnvironment
-  ) -> Self {
-    .combine(
-      Reducer<DownloadComponentState<ID>, DownloadComponentAction, DownloadComponentEnvironment> {
-        state, action, environment in
-        switch action {
-        case .alert(.deleteButtonTapped):
-          state.alert = nil
-          state.mode = .notDownloaded
-          return .none
-
-        case .alert(.nevermindButtonTapped),
-          .alert(.dismissed):
-          state.alert = nil
-          return .none
-
-        case .alert(.stopButtonTapped):
-          state.mode = .notDownloaded
-          state.alert = nil
-          return .cancel(id: state.id)
-
-        case .buttonTapped:
-          switch state.mode {
-          case .downloaded:
-            state.alert = deleteAlert
-            return .none
-
-          case .downloading:
-            state.alert = stopAlert
-            return .none
-
-          case .notDownloaded:
-            state.mode = .startingToDownload
-
-            return .run { [url = state.url] send in
-              for try await event in environment.downloadClient.download(url) {
-                await send(.downloadClient(.success(event)), animation: .default)
-              }
-            } catch: { error, send in
-              await send(.downloadClient(.failure(error)), animation: .default)
-            }
-            .cancellable(id: state.id)
-
-          case .startingToDownload:
-            state.alert = stopAlert
-            return .none
-          }
-
-        case .downloadClient(.success(.response)):
-          state.mode = .downloaded
-          state.alert = nil
-          return .none
-
-        case let .downloadClient(.success(.updateProgress(progress))):
-          state.mode = .downloading(progress: progress)
-          return .none
-
-        case .downloadClient(.failure):
-          state.mode = .notDownloaded
-          state.alert = nil
-          return .none
-        }
-      }
-      .pullback(state: state, action: action, environment: environment),
-      self
-    )
-  }
-}
-
-private let deleteAlert = AlertState(
-  title: TextState("Do you want to delete this map from your offline storage?"),
-  primaryButton: .destructive(
-    TextState("Delete"),
-    action: .send(.deleteButtonTapped, animation: .default)
-  ),
-  secondaryButton: nevermindButton
-)
-
-private let stopAlert = AlertState(
-  title: TextState("Do you want to stop downloading this map?"),
-  primaryButton: .destructive(
-    TextState("Stop"),
-    action: .send(.stopButtonTapped, animation: .default)
-  ),
-  secondaryButton: nevermindButton
-)
-
-let nevermindButton = AlertState<DownloadComponentAction.AlertAction>.Button
-  .cancel(TextState("Nevermind"), action: .send(.nevermindButtonTapped))
-
-struct DownloadComponent<ID: Equatable>: View {
-  let store: Store<DownloadComponentState<ID>, DownloadComponentAction>
->>>>>>> 8fec0915
 
   var body: some View {
     WithViewStore(self.store) { viewStore in
@@ -278,13 +162,8 @@
       }
       .foregroundStyle(.primary)
       .alert(
-<<<<<<< HEAD
         self.store.scope(state: \.alert, action: DownloadComponent.Action.alert),
-        dismiss: .dismiss
-=======
-        self.store.scope(state: \.alert, action: DownloadComponentAction.alert),
         dismiss: .dismissed
->>>>>>> 8fec0915
       )
     }
   }
