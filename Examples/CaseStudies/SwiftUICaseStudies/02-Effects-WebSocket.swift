import Combine
@preconcurrency import ComposableArchitecture  // FIXME
import SwiftUI
import XCTestDynamicOverlay

private let readMe = """
  This application demonstrates how to work with a web socket in the Composable Architecture.

  A lightweight wrapper is made for `URLSession`'s API for web sockets so that we can send, \
  receive and ping a socket endpoint. To test, connect to the socket server, and then send a \
  message. The socket server should immediately reply with the exact message you send it.
  """

struct WebSocket: ReducerProtocol {
  struct State: Equatable {
    var alert: AlertState<Action>?
    var connectivityState = ConnectivityState.disconnected
    var messageToSend = ""
    var receivedMessages: [String] = []

    enum ConnectivityState: String {
      case connected
      case connecting
      case disconnected
    }
  }

  enum Action: Equatable {
    case alertDismissed
    case connectButtonTapped
    case messageToSendChanged(String)
    case receivedSocketMessage(TaskResult<WebSocketClient.Message>)
    case sendButtonTapped
    case sendResponse(didSucceed: Bool)
    case webSocket(WebSocketClient.Action)
  }

  @Dependency(\.mainQueue) var mainQueue
  @Dependency(\.webSocket) var webSocket

  func reduce(into state: inout State, action: Action) -> Effect<Action, Never> {
    enum WebSocketId {}

    switch action {
    case .alertDismissed:
      state.alert = nil
      return .none

    case .connectButtonTapped:
      switch state.connectivityState {
      case .connected, .connecting:
        state.connectivityState = .disconnected
        return .cancel(id: WebSocketId.self)

      case .disconnected:
        state.connectivityState = .connecting
        return .run { send in
          let actions = await self.webSocket
            .open(WebSocketId.self, URL(string: "wss://echo.websocket.events")!, [])
          await withThrowingTaskGroup(of: Void.self) { group in
            for await action in actions {
              group.addTask { await send(.webSocket(action)) }
              switch action {
              case .didOpen:
                group.addTask {
                  while !Task.isCancelled {
                    try await self.mainQueue.sleep(for: .seconds(10))
                    try? await self.webSocket.sendPing(WebSocketId.self)
                  }
                }
                group.addTask {
                  for await result in try await self.webSocket.receive(WebSocketId.self) {
                    await send(.receivedSocketMessage(result))
                  }
                }
              case .didClose:
                return
              }
            }
          }
        }
        .cancellable(id: WebSocketId.self)
      }

    case let .messageToSendChanged(message):
      state.messageToSend = message
      return .none

    case let .receivedSocketMessage(.success(message)):
      if case let .string(string) = message {
        state.receivedMessages.append(string)
      }
      return .none

    case .receivedSocketMessage(.failure):
      return .none

    case .sendButtonTapped:
      let messageToSend = state.messageToSend
      state.messageToSend = ""
      return .task {
        do {
          try await self.webSocket.send(WebSocketId.self, .string(messageToSend))
          return .sendResponse(didSucceed: true)
        } catch {
          return .sendResponse(didSucceed: false)
        }
      }
      .cancellable(id: WebSocketId.self)

    case .sendResponse(didSucceed: false):
      state.alert = AlertState(title: TextState("Could not send socket message. Try again."))
      return .none

    case .sendResponse(didSucceed: true):
      return .none

<<<<<<< HEAD
    case .webSocket(.didClose):
      state.connectivityState = .disconnected
      return .none
=======
  case .webSocket(.didClose):
    state.connectivityState = .disconnected
    return .cancel(id: WebSocketId.self)
>>>>>>> af1e9136

    case .webSocket(.didOpen):
      state.connectivityState = .connected
      return .none
    }
  }
}

struct WebSocketView: View {
  let store: StoreOf<WebSocket>

  var body: some View {
    WithViewStore(self.store) { viewStore in
      VStack(alignment: .leading) {
//        Text(template: readMe, .body)
//          .padding(.bottom)
//
//        HStack {
//          TextField(
//            "Message to send",
//            text: viewStore.binding(
//              get: \.messageToSend, send: WebSocket.Action.messageToSendChanged
//            )
//          )
//
//          Button(
//            viewStore.connectivityState == .connected
//              ? "Disconnect"
//              : viewStore.connectivityState == .disconnected
//                ? "Connect"
//                : "Connecting..."
//          ) {
//            viewStore.send(.connectButtonTapped)
//          }
//        }
//
//        Button("Send message") {
//          viewStore.send(.sendButtonTapped)
//        }
//
//        Spacer()
//
//        Text("Status: \(viewStore.connectivityState.rawValue)")
//          .foregroundColor(.secondary)
//        Text("Received messages:")
//          .foregroundColor(.secondary)
//        Text(viewStore.receivedMessages.joined(separator: "\n"))
      }
      .padding()
      .alert(self.store.scope(state: \.alert), dismiss: .alertDismissed)
      .navigationBarTitle("Web Socket")
    }
  }
}

// MARK: - WebSocketClient

extension DependencyValues {
  var webSocket: WebSocketClient {
    get { self[WebSocketKey.self] }
    set { self[WebSocketKey.self] = newValue }
  }

  private enum WebSocketKey: LiveDependencyKey {
    static let liveValue = WebSocketClient.live
    static let testValue = WebSocketClient.failing
  }
}

struct WebSocketClient {
  enum Action: Equatable {
    case didOpen(protocol: String?)
    case didClose(code: URLSessionWebSocketTask.CloseCode, reason: Data?)
  }

  enum Message: Equatable {
    struct Unknown: Error {}

    case data(Data)
    case string(String)

    init(_ message: URLSessionWebSocketTask.Message) throws {
      switch message {
      case let .data(data): self = .data(data)
      case let .string(string): self = .string(string)
      @unknown default: throw Unknown()
      }
    }
  }

  var open: @Sendable (Any.Type, URL, [String]) async -> AsyncStream<Action>
  var receive: @Sendable (Any.Type) async throws -> AsyncStream<TaskResult<Message>>
  var send: @Sendable (Any.Type, URLSessionWebSocketTask.Message) async throws -> Void
  var sendPing: @Sendable (Any.Type) async throws -> Void
}

extension WebSocketClient {
  static var live: Self {
    final actor Actor {
      final class Delegate: NSObject, URLSessionWebSocketDelegate {
        var continuation: AsyncStream<Action>.Continuation?

        func urlSession(
          _: URLSession,
          webSocketTask _: URLSessionWebSocketTask,
          didOpenWithProtocol protocol: String?
        ) {
          self.continuation?.yield(.didOpen(protocol: `protocol`))
        }

        func urlSession(
          _: URLSession,
          webSocketTask _: URLSessionWebSocketTask,
          didCloseWith closeCode: URLSessionWebSocketTask.CloseCode,
          reason: Data?
        ) {
          self.continuation?.yield(.didClose(code: closeCode, reason: reason))
          self.continuation?.finish()
        }
      }

      typealias Dependencies = (socket: URLSessionWebSocketTask, delegate: Delegate)

      var dependencies: [ObjectIdentifier: Dependencies] = [:]

      func open(id: Any.Type, url: URL, protocols: [String]) -> AsyncStream<Action> {
        let id = ObjectIdentifier(id)
        let delegate = Delegate()
        let session = URLSession(configuration: .default, delegate: delegate, delegateQueue: nil)
        let socket = session.webSocketTask(with: url, protocols: protocols)
        defer { socket.resume() }
        var continuation: AsyncStream<Action>.Continuation!
        let stream = AsyncStream<Action> {
          $0.onTermination = { _ in
            socket.cancel()
            Task { await self.removeDependencies(id: id) }
          }
          continuation = $0
        }
        delegate.continuation = continuation
        self.dependencies[id] = (socket, delegate)
        return stream
      }

      func close(
        id: Any.Type, with closeCode: URLSessionWebSocketTask.CloseCode, reason: Data?
      ) async throws {
        let id = ObjectIdentifier(id)
        defer { self.dependencies[id] = nil }
        try self.socket(id: id).cancel(with: closeCode, reason: reason)
      }

      func receive(id: Any.Type) throws -> AsyncStream<TaskResult<Message>> {
        let socket = try self.socket(id: ObjectIdentifier(id))
        return AsyncStream { continuation in
          let task = Task {
            while !Task.isCancelled {
              continuation.yield(await TaskResult { try await Message(socket.receive()) })
            }
            continuation.finish()
          }
          continuation.onTermination = { _ in task.cancel() }
        }
      }

      func send(id: Any.Type, message: URLSessionWebSocketTask.Message) async throws {
        try await self.socket(id: ObjectIdentifier(id)).send(message)
      }

      func sendPing(id: Any.Type) async throws {
        let socket = try self.socket(id: ObjectIdentifier(id))
        return try await withCheckedThrowingContinuation { continuation in
          socket.sendPing { error in
            if let error = error {
              continuation.resume(throwing: error)
            } else {
              continuation.resume()
            }
          }
        }
      }

      private func socket(id: ObjectIdentifier) throws -> URLSessionWebSocketTask {
        guard let dependencies = self.dependencies[id]?.socket else {
          struct Closed: Error {}
          throw Closed()
        }
        return dependencies
      }

      private func removeDependencies(id: ObjectIdentifier) {
        self.dependencies[id] = nil
      }
    }

    let actor = Actor()

    return Self(
      open: { await actor.open(id: $0, url: $1, protocols: $2) },
      receive: { try await actor.receive(id: $0) },
      send: { try await actor.send(id: $0, message: $1) },
      sendPing: { try await actor.sendPing(id: $0) }
    )
  }
}

extension WebSocketClient {
  private struct Unimplemented: Error {
    let endpoint: String
    init(_ endpoint: String) {
      XCTFail(endpoint)
      self.endpoint = endpoint
    }
  }

  static let failing = Self(
    open: { _, _, _ in
      XCTFail("\(Self.self).open")
      return AsyncStream { _ in }
    },
    receive: { _ in throw Unimplemented("receive") },
    send: { _, _ in throw Unimplemented("send") },
    sendPing: { _ in throw Unimplemented("sendPing") }
  )
}

// MARK: - SwiftUI previews

struct WebSocketView_Previews: PreviewProvider {
  static var previews: some View {
    NavigationView {
      WebSocketView(
        store: Store(
          initialState: WebSocket.State(receivedMessages: ["Echo"]),
          reducer: WebSocket()
        )
      )
    }
  }
}<|MERGE_RESOLUTION|>--- conflicted
+++ resolved
@@ -115,15 +115,9 @@
     case .sendResponse(didSucceed: true):
       return .none
 
-<<<<<<< HEAD
     case .webSocket(.didClose):
       state.connectivityState = .disconnected
-      return .none
-=======
-  case .webSocket(.didClose):
-    state.connectivityState = .disconnected
-    return .cancel(id: WebSocketId.self)
->>>>>>> af1e9136
+      return .cancel(id: WebSocketId.self)
 
     case .webSocket(.didOpen):
       state.connectivityState = .connected
@@ -138,39 +132,39 @@
   var body: some View {
     WithViewStore(self.store) { viewStore in
       VStack(alignment: .leading) {
-//        Text(template: readMe, .body)
-//          .padding(.bottom)
-//
-//        HStack {
-//          TextField(
-//            "Message to send",
-//            text: viewStore.binding(
-//              get: \.messageToSend, send: WebSocket.Action.messageToSendChanged
-//            )
-//          )
-//
-//          Button(
-//            viewStore.connectivityState == .connected
-//              ? "Disconnect"
-//              : viewStore.connectivityState == .disconnected
-//                ? "Connect"
-//                : "Connecting..."
-//          ) {
-//            viewStore.send(.connectButtonTapped)
-//          }
-//        }
-//
-//        Button("Send message") {
-//          viewStore.send(.sendButtonTapped)
-//        }
-//
-//        Spacer()
-//
-//        Text("Status: \(viewStore.connectivityState.rawValue)")
-//          .foregroundColor(.secondary)
-//        Text("Received messages:")
-//          .foregroundColor(.secondary)
-//        Text(viewStore.receivedMessages.joined(separator: "\n"))
+        Text(template: readMe, .body)
+          .padding(.bottom)
+
+        HStack {
+          TextField(
+            "Message to send",
+            text: viewStore.binding(
+              get: \.messageToSend, send: WebSocket.Action.messageToSendChanged
+            )
+          )
+
+          Button(
+            viewStore.connectivityState == .connected
+              ? "Disconnect"
+              : viewStore.connectivityState == .disconnected
+                ? "Connect"
+                : "Connecting..."
+          ) {
+            viewStore.send(.connectButtonTapped)
+          }
+        }
+
+        Button("Send message") {
+          viewStore.send(.sendButtonTapped)
+        }
+
+        Spacer()
+
+        Text("Status: \(viewStore.connectivityState.rawValue)")
+          .foregroundColor(.secondary)
+        Text("Received messages:")
+          .foregroundColor(.secondary)
+        Text(viewStore.receivedMessages.joined(separator: "\n"))
       }
       .padding()
       .alert(self.store.scope(state: \.alert), dismiss: .alertDismissed)
