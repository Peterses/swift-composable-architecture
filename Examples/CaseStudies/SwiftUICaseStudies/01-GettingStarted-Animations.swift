--- conflicted
+++ resolved
@@ -27,52 +27,29 @@
     var isCircleScaled = false
   }
 
-<<<<<<< HEAD
   enum Action: Equatable, Sendable {
+    case alertDismissed
     case circleScaleToggleChanged(Bool)
-    case dismissAlert
     case rainbowButtonTapped
     case resetButtonTapped
     case resetConfirmationButtonTapped
     case setColor(Color)
     case tapped(CGPoint)
   }
-=======
-enum AnimationsAction: Equatable, Sendable {
-  case alertDismissed
-  case circleScaleToggleChanged(Bool)
-  case rainbowButtonTapped
-  case resetButtonTapped
-  case resetConfirmationButtonTapped
-  case setColor(Color)
-  case tapped(CGPoint)
-}
->>>>>>> 8fec0915
 
   @Dependency(\.mainQueue) var mainQueue
 
   func reduce(into state: inout State, action: Action) -> Effect<Action, Never> {
     enum CancelID {}
 
-<<<<<<< HEAD
     switch action {
+    case .alertDismissed:
+      state.alert = nil
+      return .none
+
     case let .circleScaleToggleChanged(isScaled):
       state.isCircleScaled = isScaled
       return .none
-
-    case .dismissAlert:
-      state.alert = nil
-      return .none
-=======
-  switch action {
-  case .alertDismissed:
-    state.alert = nil
-    return .none
-
-  case let .circleScaleToggleChanged(isScaled):
-    state.isCircleScaled = isScaled
-    return .none
->>>>>>> 8fec0915
 
     case .rainbowButtonTapped:
       return .run { send in
