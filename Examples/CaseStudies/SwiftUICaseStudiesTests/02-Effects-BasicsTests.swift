import ComposableArchitecture
import XCTest

@testable import SwiftUICaseStudies

@MainActor
class EffectsBasicsTests: XCTestCase {
  func testCountDown() async {
    let store = TestStore(
      initialState: EffectsBasicsState(),
      reducer: effectsBasicsReducer,
      environment: EffectsBasicsEnvironment(
        fact: .failing,
        mainQueue: .immediate
      )
    )

    store.send(.incrementButtonTapped) {
      $0.count = 1
    }
    store.send(.decrementButtonTapped) {
      $0.count = 0
    }
    await store.receive(.incrementButtonTapped) {
      $0.count = 1
    }
  }

  func testNumberFact() async {
    let store = TestStore(
      initialState: EffectsBasicsState(),
      reducer: effectsBasicsReducer,
      environment: EffectsBasicsEnvironment(
<<<<<<< HEAD
        fact: .init(fetch: { "\($0) is a good number Brent" }),
=======
        fact: FactClient(fetch: { n in Effect(value: "\(n) is a good number Brent") }),
>>>>>>> 9a1541aa
        mainQueue: .immediate
      )
    )

    store.send(.incrementButtonTapped) {
      $0.count = 1
    }
    store.send(.numberFactButtonTapped) {
      $0.isNumberFactRequestInFlight = true
    }
    await store.receive(.numberFactResponse(.success("1 is a good number Brent"))) {
      $0.isNumberFactRequestInFlight = false
      $0.numberFact = "1 is a good number Brent"
    }
  }
}<|MERGE_RESOLUTION|>--- conflicted
+++ resolved
@@ -31,11 +31,7 @@
       initialState: EffectsBasicsState(),
       reducer: effectsBasicsReducer,
       environment: EffectsBasicsEnvironment(
-<<<<<<< HEAD
-        fact: .init(fetch: { "\($0) is a good number Brent" }),
-=======
-        fact: FactClient(fetch: { n in Effect(value: "\(n) is a good number Brent") }),
->>>>>>> 9a1541aa
+        fact: FactClient(fetch: { "\($0) is a good number Brent" }),
         mainQueue: .immediate
       )
     )
