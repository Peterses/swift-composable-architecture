--- conflicted
+++ resolved
@@ -8,18 +8,10 @@
 class EffectsCancellationTests: XCTestCase {
   func testTrivia_SuccessfulRequest() async {
     let store = TestStore(
-<<<<<<< HEAD
-      initialState: .init(),
+      initialState: EffectsCancellation.State(),
       reducer: EffectsCancellation()
-        .dependency(\.factClient, .init(fetch: { "\($0) is a good number Brent" }))
+        .dependency(\.factClient.fetch) { "\($0) is a good number Brent" }
         .dependency(\.mainQueue, .immediate)
-=======
-      initialState: EffectsCancellationState(),
-      reducer: effectsCancellationReducer,
-      environment: EffectsCancellationEnvironment(
-        fact: FactClient(fetch: { "\($0) is a good number Brent" })
-      )
->>>>>>> 9f2f781c
     )
 
     store.send(.stepperChanged(1)) {
@@ -40,18 +32,10 @@
   func testTrivia_FailedRequest() async {
     struct FactError: Error {}
     let store = TestStore(
-<<<<<<< HEAD
-      initialState: .init(),
+      initialState: EffectsCancellation.State(),
       reducer: EffectsCancellation()
-        .dependency(\.factClient, .init(fetch: { _ in throw FactError() }))
+        .dependency(\.factClient.fetch) { _ in throw FactError() }
         .dependency(\.mainQueue, .immediate)
-=======
-      initialState: EffectsCancellationState(),
-      reducer: effectsCancellationReducer,
-      environment: EffectsCancellationEnvironment(
-        fact: FactClient(fetch: { _ in throw FactError() })
-      )
->>>>>>> 9f2f781c
     )
 
     store.send(.triviaButtonTapped) {
@@ -71,18 +55,10 @@
   func testTrivia_CancelButtonCancelsRequest() {
     let mainQueue = DispatchQueue.test
     let store = TestStore(
-<<<<<<< HEAD
-      initialState: .init(),
+      initialState: EffectsCancellation.State(),
       reducer: EffectsCancellation()
-        .dependency(\.factClient, .init(fetch: { "\($0) is a good number Brent" }))
+        .dependency(\.factClient.fetch) { "\($0) is a good number Brent" }
         .dependency(\.mainQueue, mainQueue.eraseToAnyScheduler())
-=======
-      initialState: EffectsCancellationState(),
-      reducer: effectsCancellationReducer,
-      environment: EffectsCancellationEnvironment(
-        fact: FactClient(fetch: { "\($0) is a good number Brent" })
-      )
->>>>>>> 9f2f781c
     )
 
     store.send(.triviaButtonTapped) {
@@ -97,18 +73,10 @@
   func testTrivia_PlusMinusButtonsCancelsRequest() {
     let mainQueue = DispatchQueue.test
     let store = TestStore(
-<<<<<<< HEAD
-      initialState: .init(),
+      initialState: EffectsCancellation.State(),
       reducer: EffectsCancellation()
-        .dependency(\.factClient, .init(fetch: { "\($0) is a good number Brent" }))
+        .dependency(\.factClient.fetch) { "\($0) is a good number Brent" }
         .dependency(\.mainQueue, mainQueue.eraseToAnyScheduler())
-=======
-      initialState: EffectsCancellationState(),
-      reducer: effectsCancellationReducer,
-      environment: EffectsCancellationEnvironment(
-        fact: FactClient(fetch: { "\($0) is a good number Brent" })
-      )
->>>>>>> 9f2f781c
     )
 
     store.send(.triviaButtonTapped) {
