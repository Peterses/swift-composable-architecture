--- conflicted
+++ resolved
@@ -61,13 +61,8 @@
       .episode(
         id: episodes[2].id, action: .favorite(.response(.failure(FavoriteError()))))
     ) {
-<<<<<<< HEAD
-      $0.episodes[id: episodes[2].id]?.alert = .init(
-        title: .init("Favoriting failed.")
-=======
       $0.episodes[id: episodes[2].id]?.alert = AlertState(
-        title: TextState("The operation couldn’t be completed. (co.pointfree error -1.)")
->>>>>>> 9a1541aa
+        title: TextState("Favoriting failed.")
       )
     }
 
