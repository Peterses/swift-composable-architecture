import ComposableArchitecture
import SwiftUI

@main
struct SpeechRecognitionApp: App {
  var body: some Scene {
    WindowGroup {
      SpeechRecognitionView(
        store: Store(
<<<<<<< HEAD
          initialState: .init(),
          reducer: AppReducer()
            .debug(actionFormat: .labelsOnly)
=======
          initialState: AppState(),
          reducer: appReducer,
          environment: AppEnvironment(
            speechClient: .live
          )
>>>>>>> 9f2f781c
        )
      )
    }
  }
}<|MERGE_RESOLUTION|>--- conflicted
+++ resolved
@@ -7,17 +7,9 @@
     WindowGroup {
       SpeechRecognitionView(
         store: Store(
-<<<<<<< HEAD
-          initialState: .init(),
+          initialState: AppReducer.State(),
           reducer: AppReducer()
             .debug(actionFormat: .labelsOnly)
-=======
-          initialState: AppState(),
-          reducer: appReducer,
-          environment: AppEnvironment(
-            speechClient: .live
-          )
->>>>>>> 9f2f781c
         )
       )
     }
