--- conflicted
+++ resolved
@@ -15,11 +15,7 @@
 /// @Dependency(\.date) var date
 /// ```
 public struct DependencyValues: Sendable {
-<<<<<<< HEAD
-  public enum Environment {
-=======
   public enum Environment: Sendable {
->>>>>>> a23f4ec8
     case live, preview, test
   }
 
@@ -36,22 +32,7 @@
 
         let mode =
           self.storage[ObjectIdentifier(EnvironmentKey.self)]?.base as? Environment
-          ?? {
-<<<<<<< HEAD
-            #if DEBUG
-              if ProcessInfo.processInfo.environment["XCODE_RUNNING_FOR_PREVIEWS"] == "1" {
-                return Environment.preview
-              }
-            #endif
-            return Environment.live
-=======
-            if isPreview {
-              return Environment.preview
-            } else {
-              return Environment.live
-            }
->>>>>>> a23f4ec8
-          }()
+          ?? (isPreview ? .preview : .live)
 
         switch mode {
         case .live:
@@ -101,14 +82,10 @@
     get { self[EnvironmentKey.self] }
     set { self[EnvironmentKey.self] = newValue }
   }
-<<<<<<< HEAD
-}
-=======
 }
 
 #if DEBUG
   private let isPreview = ProcessInfo.processInfo.environment["XCODE_RUNNING_FOR_PREVIEWS"] == "1"
 #else
   private let isPreview = false
-#endif
->>>>>>> a23f4ec8
+#endif