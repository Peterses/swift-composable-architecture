import OSLog

extension ReducerProtocol {
  /// Instruments a reducer with
  /// [signposts](https://developer.apple.com/documentation/os/logging/recording_performance_data).
  ///
  /// Each invocation of the reducer will be measured by an interval, and the lifecycle of its
  /// effects will be measured with interval and event signposts.
  ///
  /// To use, build your app for profiling, create a blank instrument, and add the signpost
  /// instrument. Start recording your app you will see timing information for every action sent to
  /// the store, as well as every effect executed.
  ///
  /// Effect instrumentation can be particularly useful for inspecting the lifecycle of long-living
  /// effects. For example, if you start an effect (_e.g._, a location manager) in `onAppear` and
  /// forget to tear down the effect in `onDisappear`, the instrument will show that the effect
  /// never completed.
  ///
  /// - Parameters:
  ///   - prefix: A string to print at the beginning of the formatted message for the signpost.
  ///   - log: An `OSLog` to use for signposts.
  /// - Returns: A reducer that has been enhanced with instrumentation.
  @inlinable
  public func signpost(
    _ prefix: String = "",
<<<<<<< HEAD
    // TODO: Move log to `DependencyValues`?
=======
    // TODO: Should this be in `DependencyValues`?
>>>>>>> 0386b9f7
    log: OSLog = OSLog(
      subsystem: "co.pointfree.ComposableArchitecture",
      category: "Reducer Instrumentation"
    )
  ) -> _SignpostReducer<Self> {
    _SignpostReducer(base: self, prefix: prefix, log: log)
  }
}

public struct _SignpostReducer<Base: ReducerProtocol>: ReducerProtocol {
  @usableFromInline
  let base: Base

  @usableFromInline
  let prefix: String

  @usableFromInline
  let log: OSLog

  @usableFromInline
  init(
    base: Base,
    prefix: String,
    log: OSLog
  ) {
    self.base = base
    // NB: Prevent rendering as "N/A" in Instruments
    let zeroWidthSpace = "\u{200B}"
    self.prefix = prefix.isEmpty ? zeroWidthSpace : "[\(prefix)] "
    self.log = log
  }

  @inlinable
  public func reduce(
    into state: inout Base.State, action: Base.Action
  ) -> Effect<Base.Action, Never> {
    var actionOutput: String!
    if self.log.signpostsEnabled {
      actionOutput = debugCaseOutput(action)
      os_signpost(.begin, log: log, name: "Action", "%s%s", self.prefix, actionOutput)
    }
    let effects = self.base.reduce(into: &state, action: action)
    if self.log.signpostsEnabled {
      os_signpost(.end, log: self.log, name: "Action")
      return
        effects
        .effectSignpost(self.prefix, log: self.log, actionOutput: actionOutput)
        .eraseToEffect()
    }
    return effects
  }
}<|MERGE_RESOLUTION|>--- conflicted
+++ resolved
@@ -23,11 +23,7 @@
   @inlinable
   public func signpost(
     _ prefix: String = "",
-<<<<<<< HEAD
-    // TODO: Move log to `DependencyValues`?
-=======
     // TODO: Should this be in `DependencyValues`?
->>>>>>> 0386b9f7
     log: OSLog = OSLog(
       subsystem: "co.pointfree.ComposableArchitecture",
       category: "Reducer Instrumentation"
