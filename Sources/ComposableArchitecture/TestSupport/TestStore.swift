#if DEBUG
  import Combine
  import CustomDump
  import Foundation
  import XCTestDynamicOverlay

  /// A testable runtime for a reducer.
  ///
  /// This object aids in writing expressive and exhaustive tests for features built in the
  /// Composable Architecture. It allows you to send a sequence of actions to the store, and each
  /// step of the way you must assert exactly how state changed, and how effect emissions were fed
  /// back into the system.
  ///
  /// There are multiple ways the test store forces you to exhaustively assert on how your feature
  /// behaves:
  ///
  ///   * After each action is sent you must describe precisely how the state changed from before
  ///     the action was sent to after it was sent.
  ///
  ///     If even the smallest piece of data differs the test will fail. This guarantees that you
  ///     are proving you know precisely how the state of the system changes.
  ///
  ///   * Sending an action can sometimes cause an effect to be executed, and if that effect emits
  ///     an action that is fed back into the system, you **must** explicitly assert that you expect
  ///     to receive that action from the effect, _and_ you must assert how state changed as a
  ///     result.
  ///
  ///     If you try to send another action before you have handled all effect emissions the
  ///     assertion will fail. This guarantees that you do not accidentally forget about an effect
  ///     emission, and that the sequence of steps you are describing will mimic how the application
  ///     behaves in reality.
  ///
  ///   * All effects must complete by the time the assertion has finished running the steps you
  ///     specify.
  ///
  ///     If at the end of the assertion there is still an in-flight effect running, the assertion
  ///     will fail. This helps exhaustively prove that you know what effects are in flight and
  ///     forces you to prove that effects will not cause any future changes to your state.
  ///
  /// For example, given a simple counter reducer:
  ///
  /// ```swift
  /// struct CounterState {
  ///   var count = 0
  /// }
  ///
  /// enum CounterAction: Equatable {
  ///   case decrementButtonTapped
  ///   case incrementButtonTapped
  /// }
  ///
  /// let counterReducer = Reducer<CounterState, CounterAction, Void> { state, action, _ in
  ///   switch action {
  ///   case .decrementButtonTapped:
  ///     state.count -= 1
  ///     return .none
  ///
  ///   case .incrementButtonTapped:
  ///     state.count += 1
  ///     return .none
  ///   }
  /// }
  /// ```
  ///
  /// One can assert against its behavior over time:
  ///
  /// ```swift
  /// class CounterTests: XCTestCase {
  ///   func testCounter() {
  ///     let store = TestStore(
  ///       initialState: .init(count: 0),     // GIVEN counter state of 0
  ///       reducer: counterReducer,
  ///       environment: ()
  ///     )
  ///     store.send(.incrementButtonTapped) { // WHEN the increment button is tapped
  ///       $0.count = 1                       // THEN the count should be 1
  ///     }
  ///   }
  /// }
  /// ```
  ///
  /// Note that in the trailing closure of `.send(.incrementButtonTapped)` we are given a single
  /// mutable value of the state before the action was sent, and it is our job to mutate the value
  /// to match the state after the action was sent. In this case the `count` field changes to `1`.
  ///
  /// For a more complex example, consider the following bare-bones search feature that uses the
  /// ``Effect/debounce(id:for:scheduler:options:)`` operator to wait for the user to stop typing
  /// before making a network request:
  ///
  /// ```swift
  /// struct SearchState: Equatable {
  ///   var query = ""
  ///   var results: [String] = []
  /// }
  ///
  /// enum SearchAction: Equatable {
  ///   case queryChanged(String)
  ///   case response([String])
  /// }
  ///
  /// struct SearchEnvironment {
  ///   var mainQueue: AnySchedulerOf<DispatchQueue>
  ///   var request: (String) -> Effect<[String], Never>
  /// }
  ///
  /// let searchReducer = Reducer<SearchState, SearchAction, SearchEnvironment> {
  ///   state, action, environment in
  ///
  ///     struct SearchId: Hashable {}
  ///
  ///     switch action {
  ///     case let .queryChanged(query):
  ///       state.query = query
  ///       return environment.request(self.query)
  ///         .debounce(id: SearchId(), for: 0.5, scheduler: environment.mainQueue)
  ///
  ///     case let .response(results):
  ///       state.results = results
  ///       return .none
  ///     }
  /// }
  /// ```
  ///
  /// It can be fully tested by controlling the environment's scheduler and effect:
  ///
  /// ```swift
  /// // Create a test dispatch scheduler to control the timing of effects
  /// let scheduler = DispatchQueue.test
  ///
  /// let store = TestStore(
  ///   initialState: SearchState(),
  ///   reducer: searchReducer,
  ///   environment: SearchEnvironment(
  ///     // Wrap the test scheduler in a type-erased scheduler
  ///     mainQueue: scheduler.eraseToAnyScheduler(),
  ///     // Simulate a search response with one item
  ///     request: { _ in Effect(value: ["Composable Architecture"]) }
  ///   )
  /// )
  ///
  /// // Change the query
  /// store.send(.searchFieldChanged("c") {
  ///   // Assert that state updates accordingly
  ///   $0.query = "c"
  /// }
  ///
  /// // Advance the scheduler by a period shorter than the debounce
  /// scheduler.advance(by: 0.25)
  ///
  /// // Change the query again
  /// store.send(.searchFieldChanged("co") {
  ///   $0.query = "co"
  /// }
  ///
  /// // Advance the scheduler by a period shorter than the debounce
  /// scheduler.advance(by: 0.25)
  /// // Advance the scheduler to the debounce
  /// scheduler.advance(by: 0.25)
  ///
  /// // Assert that the expected response is received
  /// store.receive(.response(["Composable Architecture"])) {
  ///   // Assert that state updates accordingly
  ///   $0.results = ["Composable Architecture"]
  /// }
  /// ```
  ///
  /// This test is proving that the debounced network requests are correctly canceled when we do not
  /// wait longer than the 0.5 seconds, because if it wasn't and it delivered an action when we did
  /// not expect it would cause a test failure.
  ///
  public final class TestStore<State, LocalState, Action, LocalAction, Environment> {
    public var environment: Environment

    private let file: StaticString
    private let fromLocalAction: (LocalAction) -> Action
    private var line: UInt
    private var longLivingEffects: Set<LongLivingEffect> = []
<<<<<<< HEAD
    private var receivedActions: [(action: Action, state: State)] = []
    private let receivedActionsStream: AsyncStream<Void>
    private var receivedActionsContinuation: AsyncStream<Void>.Continuation!
=======
    var receivedActions: [(action: Action, state: State)] = []
>>>>>>> 25f943cf
    private let reducer: Reducer<State, Action, Environment>
    private var snapshotState: State
    private var store: Store<State, TestAction>!
    private let toLocalState: (State) -> LocalState

    private init(
      environment: Environment,
      file: StaticString,
      fromLocalAction: @escaping (LocalAction) -> Action,
      initialState: State,
      line: UInt,
      reducer: Reducer<State, Action, Environment>,
      toLocalState: @escaping (State) -> LocalState
    ) {
      var receivedActionsContinuation: AsyncStream<Void>.Continuation!
      self.receivedActionsStream = AsyncStream { continuation in
        receivedActionsContinuation = continuation
      }
      self.receivedActionsContinuation = receivedActionsContinuation

      self.environment = environment
      self.file = file
      self.fromLocalAction = fromLocalAction
      self.line = line
      self.reducer = reducer
      self.snapshotState = initialState
      self.toLocalState = toLocalState

      self.store = Store(
        initialState: initialState,
        reducer: Reducer<State, TestAction, Void> { [unowned self] state, action, _ in
          let effects: Effect<Action, Never>
          switch action.origin {
          case let .send(localAction):
            effects = self.reducer.run(&state, self.fromLocalAction(localAction), self.environment)
            self.snapshotState = state

          case let .receive(action):
            effects = self.reducer.run(&state, action, self.environment)
            self.receivedActions.append((action, state))
            self.receivedActionsContinuation.yield()
          }

          let effect = LongLivingEffect(file: action.file, line: action.line)
          return
            effects
            .handleEvents(
              receiveSubscription: { [weak self] _ in
                self?.longLivingEffects.insert(effect)
              },
              receiveCompletion: { [weak self] _ in self?.longLivingEffects.remove(effect) },
              receiveCancel: { [weak self] in self?.longLivingEffects.remove(effect) }
            )
            .map { .init(origin: .receive($0), file: action.file, line: action.line) }
            .eraseToEffect()

        },
        environment: ()
      )
    }

    deinit {
      self.completed()
    }

    func completed() {
      if !self.receivedActions.isEmpty {
        var actions = ""
        customDump(self.receivedActions.map(\.action), to: &actions)
        XCTFail(
          """
          The store received \(self.receivedActions.count) unexpected \
          action\(self.receivedActions.count == 1 ? "" : "s") after this one: …

          Unhandled actions: \(actions)
          """,
          file: self.file, line: self.line
        )
      }
      for effect in self.longLivingEffects {
        XCTFail(
          """
          An effect returned for this action is still running. It must complete before the end of \
          the test. …

          To fix, inspect any effects the reducer returns for this action and ensure that all of \
          them complete by the end of the test. There are a few reasons why an effect may not have \
          completed:

          • If an effect uses a scheduler (via "receive(on:)", "delay", "debounce", etc.), make \
          sure that you wait enough time for the scheduler to perform the effect. If you are using \
          a test scheduler, advance the scheduler so that the effects may complete, or consider \
          using an immediate scheduler to immediately perform the effect instead.

          • If you are returning a long-living effect (timers, notifications, subjects, etc.), \
          then make sure those effects are torn down by marking the effect ".cancellable" and \
          returning a corresponding cancellation effect ("Effect.cancel") from another action, or, \
          if your effect is driven by a Combine subject, send it a completion.
          """,
          file: effect.file,
          line: effect.line
        )
      }
    }

    private struct LongLivingEffect: Hashable {
      let id = UUID()
      let file: StaticString
      let line: UInt

      static func == (lhs: Self, rhs: Self) -> Bool {
        lhs.id == rhs.id
      }

      func hash(into hasher: inout Hasher) {
        self.id.hash(into: &hasher)
      }
    }

    private struct TestAction {
      let origin: Origin
      let file: StaticString
      let line: UInt

      enum Origin {
        case send(LocalAction)
        case receive(Action)
      }
    }
  }

  extension TestStore where State == LocalState, Action == LocalAction {
    /// Initializes a test store from an initial state, a reducer, and an initial environment.
    ///
    /// - Parameters:
    ///   - initialState: The state to start the test from.
    ///   - reducer: A reducer.
    ///   - environment: The environment to start the test from.
    public convenience init(
      initialState: State,
      reducer: Reducer<State, Action, Environment>,
      environment: Environment,
      file: StaticString = #file,
      line: UInt = #line
    ) {
      self.init(
        environment: environment,
        file: file,
        fromLocalAction: { $0 },
        initialState: initialState,
        line: line,
        reducer: reducer,
        toLocalState: { $0 }
      )
    }
  }

  extension TestStore where LocalState: Equatable {
    @discardableResult
    public func send(
      _ action: LocalAction,
      file: StaticString = #file,
      line: UInt = #line,
      _ update: @escaping (inout LocalState) throws -> Void = { _ in }
    ) -> Task<Void, Never> {
      if !self.receivedActions.isEmpty {
        var actions = ""
        customDump(self.receivedActions.map(\.action), to: &actions)
        XCTFail(
          """
          Must handle \(self.receivedActions.count) received \
          action\(self.receivedActions.count == 1 ? "" : "s") before sending an action: …

          Unhandled actions: \(actions)
          """,
          file: file, line: line
        )
      }
      var expectedState = self.toLocalState(self.snapshotState)
      let task = self.store.send(.init(origin: .send(action), file: file, line: line))
      do {
        try update(&expectedState)
      } catch {
        XCTFail("Threw error: \(error)", file: file, line: line)
      }
      self.expectedStateShouldMatch(
        expected: expectedState,
        actual: self.toLocalState(self.snapshotState),
        file: file,
        line: line
      )
      if "\(self.file)" == "\(file)" {
        self.line = line
      }
      return task
    }

    private func expectedStateShouldMatch(
      expected: LocalState,
      actual: LocalState,
      file: StaticString,
      line: UInt
    ) {
      if expected != actual {
        let difference =
          diff(expected, actual, format: .proportional)
          .map { "\($0.indent(by: 4))\n\n(Expected: −, Actual: +)" }
          ?? """
          Expected:
          \(String(describing: expected).indent(by: 2))

          Actual:
          \(String(describing: actual).indent(by: 2))
          """

        XCTFail(
          """
          State change does not match expectation: …

          \(difference)
          """,
          file: file,
          line: line
        )
      }
    }
  }

  extension TestStore where LocalState: Equatable, Action: Equatable {
    public func receive(
      _ expectedAction: Action,
      file: StaticString = #file,
      line: UInt = #line,
      _ update: @escaping (inout LocalState) throws -> Void = { _ in }
    ) async {
      // TODO: Recover this?
//      guard !self.receivedActions.isEmpty else {
//        XCTFail(
//          """
//          Expected to receive an action, but received none.
//          """,
//          file: file, line: line
//        )
//        return
//      }
      for await _ in self.receivedActionsStream {
        let (receivedAction, state) = self.receivedActions.removeFirst()
        if expectedAction != receivedAction {
          let difference =
            diff(expectedAction, receivedAction, format: .proportional)
            .map { "\($0.indent(by: 4))\n\n(Expected: −, Received: +)" }
            ?? """
            Expected:
            \(String(describing: expectedAction).indent(by: 2))

            Received:
            \(String(describing: receivedAction).indent(by: 2))
            """

          XCTFail(
            """
            Received unexpected action: …

            \(difference)
            """,
            file: file, line: line
          )
        }
        var expectedState = self.toLocalState(self.snapshotState)
        do {
          try update(&expectedState)
        } catch {
          XCTFail("Threw error: \(error)", file: file, line: line)
        }
        expectedStateShouldMatch(
          expected: expectedState,
          actual: self.toLocalState(state),
          file: file,
          line: line
        )
        snapshotState = state
        if "\(self.file)" == "\(file)" {
          self.line = line
        }
        break
      }
    }

    public func receive(
      _ expectedAction: Action,
      file: StaticString = #file,
      line: UInt = #line,
      _ update: @escaping (inout LocalState) throws -> Void = { _ in }
    ) {
      guard !self.receivedActions.isEmpty else {
        XCTFail(
          """
          Expected to receive an action, but received none.
          """,
          file: file, line: line
        )
        return
      }
      let (receivedAction, state) = self.receivedActions.removeFirst()
      if expectedAction != receivedAction {
        let difference =
          diff(expectedAction, receivedAction, format: .proportional)
          .map { "\($0.indent(by: 4))\n\n(Expected: −, Received: +)" }
          ?? """
          Expected:
          \(String(describing: expectedAction).indent(by: 2))

          Received:
          \(String(describing: receivedAction).indent(by: 2))
          """

        XCTFail(
          """
          Received unexpected action: …

          \(difference)
          """,
          file: file, line: line
        )
      }
      var expectedState = self.toLocalState(self.snapshotState)
      do {
        try update(&expectedState)
      } catch {
        XCTFail("Threw error: \(error)", file: file, line: line)
      }
      expectedStateShouldMatch(
        expected: expectedState,
        actual: self.toLocalState(state),
        file: file,
        line: line
      )
      snapshotState = state
      if "\(self.file)" == "\(file)" {
        self.line = line
      }
    }
  }

  extension TestStore {
    /// Scopes a store to assert against more local state and actions.
    ///
    /// Useful for testing view store-specific state and actions.
    ///
    /// - Parameters:
    ///   - toLocalState: A function that transforms the reducer's state into more local state. This
    ///     state will be asserted against as it is mutated by the reducer. Useful for testing view
    ///     store state transformations.
    ///   - fromLocalAction: A function that wraps a more local action in the reducer's action.
    ///     Local actions can be "sent" to the store, while any reducer action may be received.
    ///     Useful for testing view store action transformations.
    public func scope<S, A>(
      state toLocalState: @escaping (LocalState) -> S,
      action fromLocalAction: @escaping (A) -> LocalAction
    ) -> TestStore<State, S, Action, A, Environment> {
      .init(
        environment: self.environment,
        file: self.file,
        fromLocalAction: { self.fromLocalAction(fromLocalAction($0)) },
        initialState: self.store.state.value,
        line: self.line,
        reducer: self.reducer,
        toLocalState: { toLocalState(self.toLocalState($0)) }
      )
    }

    /// Scopes a store to assert against more local state.
    ///
    /// Useful for testing view store-specific state.
    ///
    /// - Parameter toLocalState: A function that transforms the reducer's state into more local
    ///   state. This state will be asserted against as it is mutated by the reducer. Useful for
    ///   testing view store state transformations.
    public func scope<S>(
      state toLocalState: @escaping (LocalState) -> S
    ) -> TestStore<State, S, Action, LocalAction, Environment> {
      self.scope(state: toLocalState, action: { $0 })
    }
  }
#endif<|MERGE_RESOLUTION|>--- conflicted
+++ resolved
@@ -175,13 +175,9 @@
     private let fromLocalAction: (LocalAction) -> Action
     private var line: UInt
     private var longLivingEffects: Set<LongLivingEffect> = []
-<<<<<<< HEAD
-    private var receivedActions: [(action: Action, state: State)] = []
+    var receivedActions: [(action: Action, state: State)] = []
     private let receivedActionsStream: AsyncStream<Void>
     private var receivedActionsContinuation: AsyncStream<Void>.Continuation!
-=======
-    var receivedActions: [(action: Action, state: State)] = []
->>>>>>> 25f943cf
     private let reducer: Reducer<State, Action, Environment>
     private var snapshotState: State
     private var store: Store<State, TestAction>!
