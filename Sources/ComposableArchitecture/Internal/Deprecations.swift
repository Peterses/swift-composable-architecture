import CasePaths
import Combine
import SwiftUI
import XCTestDynamicOverlay

// NB: Deprecated after 0.39.0:

<<<<<<< HEAD
@available(*, deprecated, renamed: "AnyReducer")
public typealias Reducer = AnyReducer
=======
extension CaseLet {
  @available(*, deprecated, renamed: "EnumState")
  public typealias GlobalState = EnumState

  @available(*, deprecated, renamed: "EnumAction")
  public typealias GlobalAction = EnumAction

  @available(*, deprecated, renamed: "CaseState")
  public typealias LocalState = CaseState

  @available(*, deprecated, renamed: "CaseAction")
  public typealias LocalAction = CaseAction
}

#if DEBUG
  extension TestStore {
    @available(*, deprecated, renamed: "ScopedState")
    public typealias LocalState = ScopedState

    @available(*, deprecated, renamed: "ScopedAction")
    public typealias LocalAction = ScopedAction
  }
#endif
>>>>>>> 799aa18f

// NB: Deprecated after 0.38.2:

extension Effect {
  @available(*, deprecated)
  public var upstream: AnyPublisher<Output, Failure> {
    self.publisher
  }
}

extension Effect where Failure == Error {
  @_disfavoredOverload
  @available(
    *,
    deprecated,
    message: "Use the non-failing version of 'Effect.task'"
  )
  public static func task(
    priority: TaskPriority? = nil,
    operation: @escaping @Sendable () async throws -> Output
  ) -> Self {
    Deferred<Publishers.HandleEvents<PassthroughSubject<Output, Failure>>> {
      let subject = PassthroughSubject<Output, Failure>()
      let task = Task(priority: priority) { @MainActor in
        do {
          try Task.checkCancellation()
          let output = try await operation()
          try Task.checkCancellation()
          subject.send(output)
          subject.send(completion: .finished)
        } catch is CancellationError {
          subject.send(completion: .finished)
        } catch {
          subject.send(completion: .failure(error))
        }
      }
      return subject.handleEvents(receiveCancel: task.cancel)
    }
    .eraseToEffect()
  }
}

/// Initializes a store from an initial state, a reducer, and an environment, and the main thread
/// check is disabled for all interactions with this store.
///
/// - Parameters:
///   - initialState: The state to start the application in.
///   - reducer: The reducer that powers the business logic of the application.
///   - environment: The environment of dependencies for the application.
@available(
  *, deprecated,
  message:
    """
    If you use this initializer, please open a discussion on GitHub and let us know how: \
    https://github.com/pointfreeco/swift-composable-architecture/discussions/new
    """
)
extension Store {
  public static func unchecked<Environment>(
    initialState: State,
    reducer: AnyReducer<State, Action, Environment>,
    environment: Environment
  ) -> Self {
    self.init(
      initialState: initialState,
      reducer: Reduce(reducer, environment: environment),
      mainThreadChecksEnabled: false
    )
  }
}

// NB: Deprecated after 0.38.0:

extension Effect {
  @available(iOS, deprecated: 9999.0, renamed: "unimplemented")
  @available(macOS, deprecated: 9999.0, renamed: "unimplemented")
  @available(tvOS, deprecated: 9999.0, renamed: "unimplemented")
  @available(watchOS, deprecated: 9999.0, renamed: "unimplemented")
  public static func failing(_ prefix: String) -> Self {
    self.unimplemented(prefix)
  }
}

// NB: Deprecated after 0.36.0:

extension ViewStore {
  @available(*, deprecated, renamed: "yield(while:)")
  @MainActor
  public func suspend(while predicate: @escaping (State) -> Bool) async {
    await self.yield(while: predicate)
  }
}

// NB: Deprecated after 0.34.0:

extension Effect {
  @available(
    *,
    deprecated,
    message:
      """
      Using a variadic list is no longer supported. Use an array of identifiers instead. For more \
      on this change, see: https://github.com/pointfreeco/swift-composable-architecture/pull/1041
      """
  )
  @_disfavoredOverload
  public static func cancel(ids: AnyHashable...) -> Self {
    .cancel(ids: ids)
  }
}

// NB: Deprecated after 0.31.0:

extension AnyReducer {
  @available(
    *,
    deprecated,
    message: "'pullback' no longer takes a 'breakpointOnNil' argument"
  )
  public func pullback<ParentState, ParentAction, ParentEnvironment>(
    state toChildState: CasePath<ParentState, State>,
    action toChildAction: CasePath<ParentAction, Action>,
    environment toChildEnvironment: @escaping (ParentEnvironment) -> Environment,
    breakpointOnNil: Bool,
    file: StaticString = #fileID,
    line: UInt = #line
<<<<<<< HEAD
  ) -> AnyReducer<GlobalState, GlobalAction, GlobalEnvironment> {
=======
  ) -> Reducer<ParentState, ParentAction, ParentEnvironment> {
>>>>>>> 799aa18f
    self.pullback(
      state: toChildState,
      action: toChildAction,
      environment: toChildEnvironment,
      file: file,
      line: line
    )
  }

  @available(
    *,
    deprecated,
    message: "'optional' no longer takes a 'breakpointOnNil' argument"
  )
  public func optional(
    breakpointOnNil: Bool,
    file: StaticString = #fileID,
    line: UInt = #line
  ) -> AnyReducer<
    State?, Action, Environment
  > {
    self.optional(file: file, line: line)
  }

  @available(
    *,
    deprecated,
    message: "'forEach' no longer takes a 'breakpointOnNil' argument"
  )
  public func forEach<ParentState, ParentAction, ParentEnvironment, ID>(
    state toElementsState: WritableKeyPath<ParentState, IdentifiedArray<ID, State>>,
    action toElementAction: CasePath<ParentAction, (ID, Action)>,
    environment toElementEnvironment: @escaping (ParentEnvironment) -> Environment,
    breakpointOnNil: Bool,
    file: StaticString = #fileID,
    line: UInt = #line
<<<<<<< HEAD
  ) -> AnyReducer<GlobalState, GlobalAction, GlobalEnvironment> {
=======
  ) -> Reducer<ParentState, ParentAction, ParentEnvironment> {
>>>>>>> 799aa18f
    self.forEach(
      state: toElementsState,
      action: toElementAction,
      environment: toElementEnvironment,
      file: file,
      line: line
    )
  }

  @available(
    *,
    deprecated,
    message: "'forEach' no longer takes a 'breakpointOnNil' argument"
  )
  public func forEach<ParentState, ParentAction, ParentEnvironment, Key>(
    state toElementsState: WritableKeyPath<ParentState, [Key: State]>,
    action toElementAction: CasePath<ParentAction, (Key, Action)>,
    environment toElementEnvironment: @escaping (ParentEnvironment) -> Environment,
    breakpointOnNil: Bool,
    file: StaticString = #fileID,
    line: UInt = #line
<<<<<<< HEAD
  ) -> AnyReducer<GlobalState, GlobalAction, GlobalEnvironment> {
=======
  ) -> Reducer<ParentState, ParentAction, ParentEnvironment> {
>>>>>>> 799aa18f
    self.forEach(
      state: toElementsState,
      action: toElementAction,
      environment: toElementEnvironment,
      file: file,
      line: line
    )
  }
}

// NB: Deprecated after 0.29.0:

#if DEBUG
<<<<<<< HEAD
  extension TestStore where LocalState: Equatable, Reducer.Action: Equatable {
=======
  extension TestStore where ScopedState: Equatable, Action: Equatable {
>>>>>>> 799aa18f
    @available(
      *, deprecated, message: "Use 'TestStore.send' and 'TestStore.receive' directly, instead."
    )
    public func assert(
      _ steps: Step...,
      file: StaticString = #file,
      line: UInt = #line
    ) {
      assert(steps, file: file, line: line)
    }

    @available(
      *, deprecated, message: "Use 'TestStore.send' and 'TestStore.receive' directly, instead."
    )
    public func assert(
      _ steps: [Step],
      file: StaticString = #file,
      line: UInt = #line
    ) {

      func assert(step: Step) {
        switch step.type {
        case let .send(action, update):
          self.send(action, update, file: step.file, line: step.line)

        case let .receive(expectedAction, update):
          self.receive(expectedAction, update, file: step.file, line: step.line)

        case let .environment(work):
          if !self.reducer.receivedActions.isEmpty {
            var actions = ""
            customDump(self.reducer.receivedActions.map(\.action), to: &actions)
            XCTFail(
              """
              Must handle \(self.reducer.receivedActions.count) received \
              action\(self.reducer.receivedActions.count == 1 ? "" : "s") before performing this \
              work: …

              Unhandled actions: \(actions)
              """,
              file: step.file, line: step.line
            )
          }
          do {
            try work(&self.environment)
          } catch {
            XCTFail("Threw error: \(error)", file: step.file, line: step.line)
          }

        case let .do(work):
          if !self.reducer.receivedActions.isEmpty {
            var actions = ""
            customDump(self.reducer.receivedActions.map(\.action), to: &actions)
            XCTFail(
              """
              Must handle \(self.reducer.receivedActions.count) received \
              action\(self.reducer.receivedActions.count == 1 ? "" : "s") before performing this \
              work: …

              Unhandled actions: \(actions)
              """,
              file: step.file, line: step.line
            )
          }
          do {
            try work()
          } catch {
            XCTFail("Threw error: \(error)", file: step.file, line: step.line)
          }

        case let .sequence(subSteps):
          subSteps.forEach(assert(step:))
        }
      }

      steps.forEach(assert(step:))

      self.completed()
    }

    public struct Step {
      fileprivate let type: StepType
      fileprivate let file: StaticString
      fileprivate let line: UInt

      private init(
        _ type: StepType,
        file: StaticString = #file,
        line: UInt = #line
      ) {
        self.type = type
        self.file = file
        self.line = line
      }

      @available(*, deprecated, message: "Call 'TestStore.send' directly, instead.")
      public static func send(
        _ action: ScopedAction,
        file: StaticString = #file,
        line: UInt = #line,
        _ update: ((inout ScopedState) throws -> Void)? = nil
      ) -> Step {
        Step(.send(action, update), file: file, line: line)
      }

      @available(*, deprecated, message: "Call 'TestStore.receive' directly, instead.")
      public static func receive(
        _ action: Reducer.Action,
        file: StaticString = #file,
        line: UInt = #line,
        _ update: ((inout ScopedState) throws -> Void)? = nil
      ) -> Step {
        Step(.receive(action, update), file: file, line: line)
      }

      @available(*, deprecated, message: "Mutate 'TestStore.environment' directly, instead.")
      public static func environment(
        file: StaticString = #file,
        line: UInt = #line,
        _ update: @escaping (inout Environment) throws -> Void
      ) -> Step {
        Step(.environment(update), file: file, line: line)
      }

      @available(*, deprecated, message: "Perform this work directly in your test, instead.")
      public static func `do`(
        file: StaticString = #file,
        line: UInt = #line,
        _ work: @escaping () throws -> Void
      ) -> Step {
        Step(.do(work), file: file, line: line)
      }

      @available(*, deprecated, message: "Perform this work directly in your test, instead.")
      public static func sequence(
        _ steps: [Step],
        file: StaticString = #file,
        line: UInt = #line
      ) -> Step {
        Step(.sequence(steps), file: file, line: line)
      }

      @available(*, deprecated, message: "Perform this work directly in your test, instead.")
      public static func sequence(
        _ steps: Step...,
        file: StaticString = #file,
        line: UInt = #line
      ) -> Step {
        Step(.sequence(steps), file: file, line: line)
      }

      fileprivate indirect enum StepType {
<<<<<<< HEAD
        case send(LocalAction, ((inout LocalState) throws -> Void)?)
        case receive(Reducer.Action, ((inout LocalState) throws -> Void)?)
=======
        case send(ScopedAction, ((inout ScopedState) throws -> Void)?)
        case receive(Action, ((inout ScopedState) throws -> Void)?)
>>>>>>> 799aa18f
        case environment((inout Environment) throws -> Void)
        case `do`(() throws -> Void)
        case sequence([Step])
      }
    }
  }
#endif

// NB: Deprecated after 0.27.1:

extension AlertState.Button {
  @available(
    *, deprecated, message: "Cancel buttons must be given an explicit label as their first argument"
  )
  public static func cancel(action: AlertState.ButtonAction? = nil) -> Self {
    .init(action: action, label: TextState("Cancel"), role: .cancel)
  }
}

@available(iOS 13, *)
@available(macOS 12, *)
@available(tvOS 13, *)
@available(watchOS 6, *)
@available(*, deprecated, renamed: "ConfirmationDialogState")
public typealias ActionSheetState = ConfirmationDialogState

extension View {
  @available(iOS 13, *)
  @available(macOS 12, *)
  @available(tvOS 13, *)
  @available(watchOS 6, *)
  @available(*, deprecated, renamed: "confirmationDialog")
  public func actionSheet<Action>(
    _ store: Store<ConfirmationDialogState<Action>?, Action>,
    dismiss: Action
  ) -> some View {
    self.confirmationDialog(store, dismiss: dismiss)
  }
}

extension Store {
  @available(
    *, deprecated,
    message:
      """
      If you use this method, please open a discussion on GitHub and let us know how: \
      https://github.com/pointfreeco/swift-composable-architecture/discussions/new
      """
  )
  public func publisherScope<P: Publisher, ChildState, ChildAction>(
    state toChildState: @escaping (AnyPublisher<State, Never>) -> P,
    action fromChildAction: @escaping (ChildAction) -> Action
  ) -> AnyPublisher<Store<ChildState, ChildAction>, Never>
  where P.Output == ChildState, P.Failure == Never {

    func extractChildState(_ state: State) -> ChildState? {
      var childState: ChildState?
      _ = toChildState(Just(state).eraseToAnyPublisher())
        .sink { childState = $0 }
      return childState
    }

    return toChildState(self.state.eraseToAnyPublisher())
      .map { childState in
        let childStore = Store<ChildState, ChildAction>(
          initialState: childState,
          reducer: .init { childState, childAction, _ in
            let task = self.send(fromChildAction(childAction))
            childState = extractChildState(self.state.value) ?? childState
            if let task = task {
              return .fireAndForget { await task.cancellableValue }
            } else {
              return .none
            }
          },
          environment: ()
        )

        childStore.parentCancellable = self.state
          .sink { [weak childStore] state in
            guard let childStore = childStore else { return }
            childStore.state.value = extractChildState(state) ?? childStore.state.value
          }
        return childStore
      }
      .eraseToAnyPublisher()
  }

  @available(
    *, deprecated,
    message:
      """
      If you use this method, please open a discussion on GitHub and let us know how: \
      https://github.com/pointfreeco/swift-composable-architecture/discussions/new
      """
  )
  public func publisherScope<P: Publisher, ChildState>(
    state toChildState: @escaping (AnyPublisher<State, Never>) -> P
  ) -> AnyPublisher<Store<ChildState, Action>, Never>
  where P.Output == ChildState, P.Failure == Never {
    self.publisherScope(state: toChildState, action: { $0 })
  }
}

extension ViewStore where Action: BindableAction, Action.State == State {
  @available(
    *, deprecated,
    message:
      """
      Dynamic member lookup is no longer supported for bindable state. Instead of dot-chaining on \
      the view store, e.g. 'viewStore.$value', invoke the 'binding' method on view store with a \
      key path to the value, e.g. 'viewStore.binding(\\.$value)'. For more on this change, see: \
      https://github.com/pointfreeco/swift-composable-architecture/pull/810
      """
  )
  @MainActor
  public subscript<Value: Equatable>(
    dynamicMember keyPath: WritableKeyPath<State, BindableState<Value>>
  ) -> Binding<Value> {
    self.binding(
      get: { $0[keyPath: keyPath].wrappedValue },
      send: { .binding(.set(keyPath, $0)) }
    )
  }
}

// NB: Deprecated after 0.25.0:

extension BindingAction {
  @available(
    *, deprecated,
    message:
      """
      For improved safety, bindable properties must now be wrapped explicitly in 'BindableState', \
      and accessed via key paths to that 'BindableState', like '\\.$value'
      """
  )
  public static func set<Value: Equatable>(
    _ keyPath: WritableKeyPath<Root, Value>,
    _ value: Value
  ) -> Self {
    .init(
      keyPath: keyPath,
      set: { $0[keyPath: keyPath] = value },
      value: value,
      valueIsEqualTo: { $0 as? Value == value }
    )
  }

  @available(
    *, deprecated,
    message:
      """
      For improved safety, bindable properties must now be wrapped explicitly in 'BindableState', \
      and accessed via key paths to that 'BindableState', like '\\.$value'
      """
  )
  public static func ~= <Value>(
    keyPath: WritableKeyPath<Root, Value>,
    bindingAction: Self
  ) -> Bool {
    keyPath == bindingAction.keyPath
  }
}

extension AnyReducer {
  @available(
    *, deprecated,
    message:
      """
      'Reducer.binding()' no longer takes an explicit extract function and instead the reducer's \
      'Action' type must conform to 'BindableAction'
      """
  )
  public func binding(action toBindingAction: @escaping (Action) -> BindingAction<State>?) -> Self {
    Self { state, action, environment in
      toBindingAction(action)?.set(&state)
      return self.run(&state, action, environment)
    }
  }
}

extension ViewStore {
  @available(
    *, deprecated,
    message:
      """
      For improved safety, bindable properties must now be wrapped explicitly in 'BindableState'. \
      Bindings are now derived via 'ViewStore.binding' with a key path to that 'BindableState' \
      (for example, 'viewStore.binding(\\.$value)'). For dynamic member lookup to be available, \
      the view store's 'Action' type must also conform to 'BindableAction'.
      """
  )
<<<<<<< HEAD
  @MainActor
  public func binding<LocalState: Equatable>(
    keyPath: WritableKeyPath<State, LocalState>,
=======
  public func binding<Value: Equatable>(
    keyPath: WritableKeyPath<State, Value>,
>>>>>>> 799aa18f
    send action: @escaping (BindingAction<State>) -> Action
  ) -> Binding<Value> {
    self.binding(
      get: { $0[keyPath: keyPath] },
      send: { action(.set(keyPath, $0)) }
    )
  }
}

// NB: Deprecated after 0.23.0:

extension AlertState.Button {
  @available(*, deprecated, renamed: "cancel(_:action:)")
  public static func cancel(
    _ label: TextState,
    send action: Action?
  ) -> Self {
    .cancel(label, action: action.map(AlertState.ButtonAction.send))
  }

  @available(*, deprecated, renamed: "cancel(action:)")
  public static func cancel(
    send action: Action?
  ) -> Self {
    .cancel(action: action.map(AlertState.ButtonAction.send))
  }

  @available(*, deprecated, renamed: "default(_:action:)")
  public static func `default`(
    _ label: TextState,
    send action: Action?
  ) -> Self {
    .default(label, action: action.map(AlertState.ButtonAction.send))
  }

  @available(*, deprecated, renamed: "destructive(_:action:)")
  public static func destructive(
    _ label: TextState,
    send action: Action?
  ) -> Self {
    .destructive(label, action: action.map(AlertState.ButtonAction.send))
  }
}

// NB: Deprecated after 0.20.0:

extension AnyReducer {
  @available(*, deprecated, message: "Use the 'IdentifiedArray'-based version, instead.")
  public func forEach<ParentState, ParentAction, ParentEnvironment>(
    state toElementsState: WritableKeyPath<ParentState, [State]>,
    action toElementAction: CasePath<ParentAction, (Int, Action)>,
    environment toElementEnvironment: @escaping (ParentEnvironment) -> Environment,
    breakpointOnNil: Bool = true,
    file: StaticString = #file,
    fileID: StaticString = #fileID,
    line: UInt = #line
<<<<<<< HEAD
  ) -> AnyReducer<GlobalState, GlobalAction, GlobalEnvironment> {
    .init { globalState, globalAction, globalEnvironment in
      guard let (index, localAction) = toLocalAction.extract(from: globalAction) else {
=======
  ) -> Reducer<ParentState, ParentAction, ParentEnvironment> {
    .init { parentState, parentAction, parentEnvironment in
      guard let (index, action) = toElementAction.extract(from: parentAction) else {
>>>>>>> 799aa18f
        return .none
      }
      if index >= parentState[keyPath: toElementsState].endIndex {
        runtimeWarning(
          """
          A "forEach" reducer at "%@:%d" received an action when state contained no element at \
          that index. …

            Action:
              %@
            Index:
              %d

          This is generally considered an application logic error, and can happen for a few \
          reasons:

          • This "forEach" reducer was combined with or run from another reducer that removed \
          the element at this index when it handled this action. To fix this make sure that this \
          "forEach" reducer is run before any other reducers that can move or remove elements \
          from state. This ensures that "forEach" reducers can handle their actions for the \
          element at the intended index.

          • An in-flight effect emitted this action while state contained no element at this \
          index. While it may be perfectly reasonable to ignore this action, you may want to \
          cancel the associated effect when moving or removing an element. If your "forEach" \
          reducer returns any long-living effects, you should use the identifier-based "forEach" \
          instead.

          • This action was sent to the store while its state contained no element at this index \
          To fix this make sure that actions for this reducer can only be sent to a view store \
          when its state contains an element at this index. In SwiftUI applications, use \
          "ForEachStore".
          """,
          [
            "\(fileID)",
            line,
            debugCaseOutput(action),
            index,
          ],
          file: file,
          line: line
        )
        return .none
      }
      return self.run(
        &parentState[keyPath: toElementsState][index],
        action,
        toElementEnvironment(parentEnvironment)
      )
      .map { toElementAction.embed((index, $0)) }
    }
  }
}

extension ForEachStore {
  @available(*, deprecated, message: "Use the 'IdentifiedArray'-based version, instead.")
  public init<EachContent>(
    _ store: Store<Data, (Data.Index, EachAction)>,
    id: KeyPath<EachState, ID>,
    @ViewBuilder content: @escaping (Store<EachState, EachAction>) -> EachContent
  )
  where
    Data == [EachState],
    Content == WithViewStore<
      [ID], (Data.Index, EachAction), ForEach<[(offset: Int, element: ID)], ID, EachContent>
    >
  {
    let data = store.state.value
    self.data = data
    self.content = {
      WithViewStore(store.scope(state: { $0.map { $0[keyPath: id] } })) { viewStore in
        ForEach(Array(viewStore.state.enumerated()), id: \.element) { index, _ in
          content(
            store.scope(
              state: { index < $0.endIndex ? $0[index] : data[index] },
              action: { (index, $0) }
            )
          )
        }
      }
    }
  }

  @available(*, deprecated, message: "Use the 'IdentifiedArray'-based version, instead.")
  public init<EachContent>(
    _ store: Store<Data, (Data.Index, EachAction)>,
    @ViewBuilder content: @escaping (Store<EachState, EachAction>) -> EachContent
  )
  where
    Data == [EachState],
    Content == WithViewStore<
      [ID], (Data.Index, EachAction), ForEach<[(offset: Int, element: ID)], ID, EachContent>
    >,
    EachState: Identifiable,
    EachState.ID == ID
  {
    self.init(store, id: \.id, content: content)
  }
}<|MERGE_RESOLUTION|>--- conflicted
+++ resolved
@@ -5,10 +5,9 @@
 
 // NB: Deprecated after 0.39.0:
 
-<<<<<<< HEAD
 @available(*, deprecated, renamed: "AnyReducer")
 public typealias Reducer = AnyReducer
-=======
+
 extension CaseLet {
   @available(*, deprecated, renamed: "EnumState")
   public typealias GlobalState = EnumState
@@ -32,7 +31,6 @@
     public typealias LocalAction = ScopedAction
   }
 #endif
->>>>>>> 799aa18f
 
 // NB: Deprecated after 0.38.2:
 
@@ -159,11 +157,7 @@
     breakpointOnNil: Bool,
     file: StaticString = #fileID,
     line: UInt = #line
-<<<<<<< HEAD
-  ) -> AnyReducer<GlobalState, GlobalAction, GlobalEnvironment> {
-=======
-  ) -> Reducer<ParentState, ParentAction, ParentEnvironment> {
->>>>>>> 799aa18f
+  ) -> AnyReducer<ParentState, ParentAction, ParentEnvironment> {
     self.pullback(
       state: toChildState,
       action: toChildAction,
@@ -200,11 +194,7 @@
     breakpointOnNil: Bool,
     file: StaticString = #fileID,
     line: UInt = #line
-<<<<<<< HEAD
-  ) -> AnyReducer<GlobalState, GlobalAction, GlobalEnvironment> {
-=======
-  ) -> Reducer<ParentState, ParentAction, ParentEnvironment> {
->>>>>>> 799aa18f
+  ) -> AnyReducer<ParentState, ParentAction, ParentEnvironment> {
     self.forEach(
       state: toElementsState,
       action: toElementAction,
@@ -226,11 +216,7 @@
     breakpointOnNil: Bool,
     file: StaticString = #fileID,
     line: UInt = #line
-<<<<<<< HEAD
-  ) -> AnyReducer<GlobalState, GlobalAction, GlobalEnvironment> {
-=======
-  ) -> Reducer<ParentState, ParentAction, ParentEnvironment> {
->>>>>>> 799aa18f
+  ) -> AnyReducer<ParentState, ParentAction, ParentEnvironment> {
     self.forEach(
       state: toElementsState,
       action: toElementAction,
@@ -244,11 +230,7 @@
 // NB: Deprecated after 0.29.0:
 
 #if DEBUG
-<<<<<<< HEAD
   extension TestStore where LocalState: Equatable, Reducer.Action: Equatable {
-=======
-  extension TestStore where ScopedState: Equatable, Action: Equatable {
->>>>>>> 799aa18f
     @available(
       *, deprecated, message: "Use 'TestStore.send' and 'TestStore.receive' directly, instead."
     )
@@ -401,13 +383,8 @@
       }
 
       fileprivate indirect enum StepType {
-<<<<<<< HEAD
-        case send(LocalAction, ((inout LocalState) throws -> Void)?)
-        case receive(Reducer.Action, ((inout LocalState) throws -> Void)?)
-=======
         case send(ScopedAction, ((inout ScopedState) throws -> Void)?)
-        case receive(Action, ((inout ScopedState) throws -> Void)?)
->>>>>>> 799aa18f
+        case receive(Reducer.Action, ((inout ScopedState) throws -> Void)?)
         case environment((inout Environment) throws -> Void)
         case `do`(() throws -> Void)
         case sequence([Step])
@@ -601,14 +578,9 @@
       the view store's 'Action' type must also conform to 'BindableAction'.
       """
   )
-<<<<<<< HEAD
   @MainActor
-  public func binding<LocalState: Equatable>(
-    keyPath: WritableKeyPath<State, LocalState>,
-=======
   public func binding<Value: Equatable>(
     keyPath: WritableKeyPath<State, Value>,
->>>>>>> 799aa18f
     send action: @escaping (BindingAction<State>) -> Action
   ) -> Binding<Value> {
     self.binding(
@@ -665,15 +637,9 @@
     file: StaticString = #file,
     fileID: StaticString = #fileID,
     line: UInt = #line
-<<<<<<< HEAD
-  ) -> AnyReducer<GlobalState, GlobalAction, GlobalEnvironment> {
-    .init { globalState, globalAction, globalEnvironment in
-      guard let (index, localAction) = toLocalAction.extract(from: globalAction) else {
-=======
-  ) -> Reducer<ParentState, ParentAction, ParentEnvironment> {
+  ) -> AnyReducer<ParentState, ParentAction, ParentEnvironment> {
     .init { parentState, parentAction, parentEnvironment in
       guard let (index, action) = toElementAction.extract(from: parentAction) else {
->>>>>>> 799aa18f
         return .none
       }
       if index >= parentState[keyPath: toElementsState].endIndex {
