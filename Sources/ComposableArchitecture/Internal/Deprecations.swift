import CasePaths
import Combine
import SwiftUI
import XCTestDynamicOverlay

// NB: Deprecated after 0.37.0:

extension Effect where Failure == Error {
  @available(
    *,
     deprecated,
     message: "Use the non-throwing version of 'Effect.task' and catch errors explicitly"
  )
  public static func task(
    priority: TaskPriority? = nil,
    operation: @escaping @Sendable () async throws -> Output
  ) -> Self {
    Deferred<Publishers.HandleEvents<PassthroughSubject<Output, Failure>>> {
      let subject = PassthroughSubject<Output, Failure>()
      let task = Task(priority: priority) { @MainActor in
        do {
          try Task.checkCancellation()
          let output = try await operation()
          try Task.checkCancellation()
          subject.send(output)
          subject.send(completion: .finished)
        } catch is CancellationError {
          subject.send(completion: .finished)
        } catch {
          subject.send(completion: .failure(error))
        }
      }
      return subject.handleEvents(receiveCancel: task.cancel)
    }
    .eraseToEffect()
  }
}

// NB: Deprecated after 0.36.0:

extension ViewStore {
  @available(*, deprecated, renamed: "yield(while:)")
  @MainActor
  public func suspend(while predicate: @escaping (State) -> Bool) async {
    await self.yield(while: predicate)
  }
}

// NB: Deprecated after 0.34.0:

extension Effect {
  @available(
    *,
    deprecated,
    message:
      "Using a variadic list is no longer supported. Use an array of identifiers instead. For more on this change, see: https://github.com/pointfreeco/swift-composable-architecture/pull/1041"
  )
  @_disfavoredOverload
  public static func cancel(ids: AnyHashable...) -> Self {
    .cancel(ids: ids)
  }
}

// NB: Deprecated after 0.31.0:

extension Reducer {
  @available(
    *,
    deprecated,
    message: "'pullback' no longer takes a 'breakpointOnNil' argument"
  )
  public func pullback<GlobalState, GlobalAction, GlobalEnvironment>(
    state toLocalState: CasePath<GlobalState, State>,
    action toLocalAction: CasePath<GlobalAction, Action>,
    environment toLocalEnvironment: @escaping (GlobalEnvironment) -> Environment,
    breakpointOnNil: Bool,
    file: StaticString = #fileID,
    line: UInt = #line
  ) -> Reducer<GlobalState, GlobalAction, GlobalEnvironment> {
    self.pullback(
      state: toLocalState,
      action: toLocalAction,
      environment: toLocalEnvironment,
      file: file,
      line: line
    )
  }

  @available(
    *,
    deprecated,
    message: "'optional' no longer takes a 'breakpointOnNil' argument"
  )
  public func optional(
    breakpointOnNil: Bool,
    file: StaticString = #fileID,
    line: UInt = #line
  ) -> Reducer<
    State?, Action, Environment
  > {
    self.optional(file: file, line: line)
  }

  @available(
    *,
    deprecated,
    message: "'forEach' no longer takes a 'breakpointOnNil' argument"
  )
  public func forEach<GlobalState, GlobalAction, GlobalEnvironment, ID>(
    state toLocalState: WritableKeyPath<GlobalState, IdentifiedArray<ID, State>>,
    action toLocalAction: CasePath<GlobalAction, (ID, Action)>,
    environment toLocalEnvironment: @escaping (GlobalEnvironment) -> Environment,
    breakpointOnNil: Bool,
    file: StaticString = #fileID,
    line: UInt = #line
  ) -> Reducer<GlobalState, GlobalAction, GlobalEnvironment> {
    self.forEach(
      state: toLocalState,
      action: toLocalAction,
      environment: toLocalEnvironment,
      file: file,
      line: line
    )
  }

  @available(
    *,
    deprecated,
    message: "'forEach' no longer takes a 'breakpointOnNil' argument"
  )
  public func forEach<GlobalState, GlobalAction, GlobalEnvironment, Key>(
    state toLocalState: WritableKeyPath<GlobalState, [Key: State]>,
    action toLocalAction: CasePath<GlobalAction, (Key, Action)>,
    environment toLocalEnvironment: @escaping (GlobalEnvironment) -> Environment,
    breakpointOnNil: Bool,
    file: StaticString = #fileID,
    line: UInt = #line
  ) -> Reducer<GlobalState, GlobalAction, GlobalEnvironment> {
    self.forEach(
      state: toLocalState,
      action: toLocalAction,
      environment: toLocalEnvironment,
      file: file,
      line: line
    )
  }
}

// NB: Deprecated after 0.29.0:

// NB: We can make `TestStore.reducer` private upon deleting these deprecations

#if DEBUG
  extension TestStore where LocalState: Equatable, Reducer.Action: Equatable {
    @available(
      *, deprecated, message: "Use 'TestStore.send' and 'TestStore.receive' directly, instead"
    )
    public func assert(
      _ steps: Step...,
      file: StaticString = #file,
      line: UInt = #line
    ) {
      assert(steps, file: file, line: line)
    }

    @available(
      *, deprecated, message: "Use 'TestStore.send' and 'TestStore.receive' directly, instead"
    )
    public func assert(
      _ steps: [Step],
      file: StaticString = #file,
      line: UInt = #line
    ) {

      func assert(step: Step) {
        switch step.type {
        case let .send(action, update):
          self.send(action, update, file: step.file, line: step.line)

        case let .receive(expectedAction, update):
          self.receive(expectedAction, update, file: step.file, line: step.line)

        case let .environment(work):
          if !self.reducer.receivedActions.isEmpty {
            var actions = ""
            customDump(self.reducer.receivedActions.map(\.action), to: &actions)
            XCTFail(
              """
              Must handle \(self.reducer.receivedActions.count) received \
              action\(self.reducer.receivedActions.count == 1 ? "" : "s") before performing this work: …

              Unhandled actions: \(actions)
              """,
              file: step.file, line: step.line
            )
          }
          do {
            try work(&self.environment)
          } catch {
            XCTFail("Threw error: \(error)", file: step.file, line: step.line)
          }

        case let .do(work):
          if !self.reducer.receivedActions.isEmpty {
            var actions = ""
            customDump(self.reducer.receivedActions.map(\.action), to: &actions)
            XCTFail(
              """
              Must handle \(self.reducer.receivedActions.count) received \
              action\(self.reducer.receivedActions.count == 1 ? "" : "s") before performing this work: …

              Unhandled actions: \(actions)
              """,
              file: step.file, line: step.line
            )
          }
          do {
            try work()
          } catch {
            XCTFail("Threw error: \(error)", file: step.file, line: step.line)
          }

        case let .sequence(subSteps):
          subSteps.forEach(assert(step:))
        }
      }

      steps.forEach(assert(step:))

      self.completed()
    }

    public struct Step {
      fileprivate let type: StepType
      fileprivate let file: StaticString
      fileprivate let line: UInt

      private init(
        _ type: StepType,
        file: StaticString = #file,
        line: UInt = #line
      ) {
        self.type = type
        self.file = file
        self.line = line
      }

      @available(*, deprecated, message: "Call 'TestStore.send' directly, instead")
      public static func send(
        _ action: LocalAction,
        file: StaticString = #file,
        line: UInt = #line,
        _ update: ((inout LocalState) throws -> Void)? = nil
      ) -> Step {
        Step(.send(action, update), file: file, line: line)
      }

      @available(*, deprecated, message: "Call 'TestStore.receive' directly, instead")
      public static func receive(
        _ action: Reducer.Action,
        file: StaticString = #file,
        line: UInt = #line,
        _ update: ((inout LocalState) throws -> Void)? = nil
      ) -> Step {
        Step(.receive(action, update), file: file, line: line)
      }

      @available(*, deprecated, message: "Mutate 'TestStore.environment' directly, instead")
      public static func environment(
        file: StaticString = #file,
        line: UInt = #line,
        _ update: @escaping (inout Environment) throws -> Void
      ) -> Step {
        Step(.environment(update), file: file, line: line)
      }

      @available(*, deprecated, message: "Perform this work directly in your test, instead")
      public static func `do`(
        file: StaticString = #file,
        line: UInt = #line,
        _ work: @escaping () throws -> Void
      ) -> Step {
        Step(.do(work), file: file, line: line)
      }

      @available(*, deprecated, message: "Perform this work directly in your test, instead")
      public static func sequence(
        _ steps: [Step],
        file: StaticString = #file,
        line: UInt = #line
      ) -> Step {
        Step(.sequence(steps), file: file, line: line)
      }

      @available(*, deprecated, message: "Perform this work directly in your test, instead")
      public static func sequence(
        _ steps: Step...,
        file: StaticString = #file,
        line: UInt = #line
      ) -> Step {
        Step(.sequence(steps), file: file, line: line)
      }

      fileprivate indirect enum StepType {
<<<<<<< HEAD
        case send(LocalAction, (inout LocalState) throws -> Void)
        case receive(Reducer.Action, (inout LocalState) throws -> Void)
=======
        case send(LocalAction, ((inout LocalState) throws -> Void)?)
        case receive(Action, ((inout LocalState) throws -> Void)?)
>>>>>>> a3d29ec4
        case environment((inout Environment) throws -> Void)
        case `do`(() throws -> Void)
        case sequence([Step])
      }
    }
  }
#endif

// NB: Deprecated after 0.27.1:

extension AlertState.Button {
  @available(
    *, deprecated, message: "Cancel buttons must be given an explicit label as their first argument"
  )
  public static func cancel(action: AlertState.ButtonAction? = nil) -> Self {
    .init(action: action, label: TextState("Cancel"), role: .cancel)
  }
}

@available(iOS 13, *)
@available(macOS 12, *)
@available(tvOS 13, *)
@available(watchOS 6, *)
@available(*, deprecated, renamed: "ConfirmationDialogState")
public typealias ActionSheetState = ConfirmationDialogState

extension View {
  @available(iOS 13, *)
  @available(macOS 12, *)
  @available(tvOS 13, *)
  @available(watchOS 6, *)
  @available(*, deprecated, renamed: "confirmationDialog")
  public func actionSheet<Action>(
    _ store: Store<ConfirmationDialogState<Action>?, Action>,
    dismiss: Action
  ) -> some View {
    self.confirmationDialog(store, dismiss: dismiss)
  }
}

extension Store {
  @available(
    *, deprecated,
    message:
      "If you use this method, please open a discussion on GitHub and let us know how: https://github.com/pointfreeco/swift-composable-architecture/discussions/new"
  )
  public func publisherScope<P: Publisher, LocalState, LocalAction>(
    state toLocalState: @escaping (AnyPublisher<State, Never>) -> P,
    action fromLocalAction: @escaping (LocalAction) -> Action
  ) -> AnyPublisher<Store<LocalState, LocalAction>, Never>
  where P.Output == LocalState, P.Failure == Never {

    func extractLocalState(_ state: State) -> LocalState? {
      var localState: LocalState?
      _ = toLocalState(Just(state).eraseToAnyPublisher())
        .sink { localState = $0 }
      return localState
    }

    return toLocalState(self.state.eraseToAnyPublisher())
      .map { localState in
        let localStore = Store<LocalState, LocalAction>(
          initialState: localState,
          reducer: .init { localState, localAction, _ in
            let task = self.send(fromLocalAction(localAction))
            localState = extractLocalState(self.state.value) ?? localState
            return .fireAndForget { await task.cancellableValue }
          },
          environment: ()
        )

        localStore.parentCancellable = self.state
          .sink { [weak localStore] state in
            guard let localStore = localStore else { return }
            localStore.state.value = extractLocalState(state) ?? localStore.state.value
          }
        return localStore
      }
      .eraseToAnyPublisher()
  }

  @available(
    *, deprecated,
    message:
      "If you use this method, please open a discussion on GitHub and let us know how: https://github.com/pointfreeco/swift-composable-architecture/discussions/new"
  )
  public func publisherScope<P: Publisher, LocalState>(
    state toLocalState: @escaping (AnyPublisher<State, Never>) -> P
  ) -> AnyPublisher<Store<LocalState, Action>, Never>
  where P.Output == LocalState, P.Failure == Never {
    self.publisherScope(state: toLocalState, action: { $0 })
  }
}

#if compiler(>=5.4)
  extension ViewStore where Action: BindableAction, Action.State == State {
    @available(
      *, deprecated,
      message:
        "Dynamic member lookup is no longer supported for bindable state. Instead of dot-chaining on the view store, e.g. 'viewStore.$value', invoke the 'binding' method on view store with a key path to the value, e.g. 'viewStore.binding(\\.$value)'. For more on this change, see: https://github.com/pointfreeco/swift-composable-architecture/pull/810"
    )
    public subscript<Value: Equatable>(
      dynamicMember keyPath: WritableKeyPath<State, BindableState<Value>>
    ) -> Binding<Value> {
      self.binding(
        get: { $0[keyPath: keyPath].wrappedValue },
        send: { .binding(.set(keyPath, $0)) }
      )
    }
  }
#endif

// NB: Deprecated after 0.25.0:

#if compiler(>=5.4)
  extension BindingAction {
    @available(
      *, deprecated,
      message:
        "For improved safety, bindable properties must now be wrapped explicitly in 'BindableState', and accessed via key paths to that 'BindableState', like '\\.$value'"
    )
    public static func set<Value: Equatable>(
      _ keyPath: WritableKeyPath<Root, Value>,
      _ value: Value
    ) -> Self {
      .init(
        keyPath: keyPath,
        set: { $0[keyPath: keyPath] = value },
        value: value,
        valueIsEqualTo: { $0 as? Value == value }
      )
    }

    @available(
      *, deprecated,
      message:
        "For improved safety, bindable properties must now be wrapped explicitly in 'BindableState', and accessed via key paths to that 'BindableState', like '\\.$value'"
    )
    public static func ~= <Value>(
      keyPath: WritableKeyPath<Root, Value>,
      bindingAction: Self
    ) -> Bool {
      keyPath == bindingAction.keyPath
    }
  }

  extension Reducer {
    @available(
      *, deprecated,
      message:
        "'Reducer.binding()' no longer takes an explicit extract function and instead the reducer's 'Action' type must conform to 'BindableAction'"
    )
    public func binding(action toBindingAction: @escaping (Action) -> BindingAction<State>?) -> Self
    {
      Self { state, action, environment in
        toBindingAction(action)?.set(&state)
        return self.run(&state, action, environment)
      }
    }
  }

  extension ViewStore {
    @available(
      *, deprecated,
      message:
        "For improved safety, bindable properties must now be wrapped explicitly in 'BindableState'. Bindings are now derived via 'ViewStore.binding' with a key path to that 'BindableState' (for example, 'viewStore.binding(\\.$value)'). For dynamic member lookup to be available, the view store's 'Action' type must also conform to 'BindableAction'."
    )
    public func binding<LocalState: Equatable>(
      keyPath: WritableKeyPath<State, LocalState>,
      send action: @escaping (BindingAction<State>) -> Action
    ) -> Binding<LocalState> {
      self.binding(
        get: { $0[keyPath: keyPath] },
        send: { action(.set(keyPath, $0)) }
      )
    }
  }
#else
  extension BindingAction {
    @available(
      *, deprecated,
      message:
        "For improved safety, bindable properties must now be wrapped explicitly in 'BindableState', and accessed via key paths to that 'BindableState', like '\\.$value'. Upgrade to Xcode 12.5 or greater for access to 'BindableState'."
    )
    public static func set<Value: Equatable>(
      _ keyPath: WritableKeyPath<Root, Value>,
      _ value: Value
    ) -> Self {
      .init(
        keyPath: keyPath,
        set: { $0[keyPath: keyPath] = value },
        value: value,
        valueIsEqualTo: { $0 as? Value == value }
      )
    }

    @available(
      *, deprecated,
      message:
        "For improved safety, bindable properties must now be wrapped explicitly in 'BindableState', and accessed via key paths to that 'BindableState', like '\\.$value'. Upgrade to Xcode 12.5 or greater for access to 'BindableState'."
    )
    public static func ~= <Value>(
      keyPath: WritableKeyPath<Root, Value>,
      bindingAction: Self
    ) -> Bool {
      keyPath == bindingAction.keyPath
    }
  }

  extension Reducer {
    @available(
      *, deprecated,
      message:
        "'Reducer.binding()' no longer takes an explicit extract function and instead the reducer's 'Action' type must conform to 'BindableAction'. Upgrade to Xcode 12.5 or greater for access to 'Reducer.binding()' and 'BindableAction'."
    )
    public func binding(action toBindingAction: @escaping (Action) -> BindingAction<State>?) -> Self
    {
      Self { state, action, environment in
        toBindingAction(action)?.set(&state)
        return self.run(&state, action, environment)
      }
    }
  }

  extension ViewStore {
    @available(
      *, deprecated,
      message:
        "For improved safety, bindable properties must now be wrapped explicitly in 'BindableState'. Bindings are now derived via 'ViewStore.binding' with a key path to that 'BindableState' (for example, 'viewStore.binding(\\.$value)'). For dynamic member lookup to be available, the view store's 'Action' type must also conform to 'BindableAction'. Upgrade to Xcode 12.5 or greater for access to 'BindableState' and 'BindableAction'."
    )
    public func binding<LocalState: Equatable>(
      keyPath: WritableKeyPath<State, LocalState>,
      send action: @escaping (BindingAction<State>) -> Action
    ) -> Binding<LocalState> {
      self.binding(
        get: { $0[keyPath: keyPath] },
        send: { action(.set(keyPath, $0)) }
      )
    }
  }
#endif

// NB: Deprecated after 0.23.0:

extension AlertState.Button {
  @available(*, deprecated, renamed: "cancel(_:action:)")
  public static func cancel(
    _ label: TextState,
    send action: Action?
  ) -> Self {
    .cancel(label, action: action.map(AlertState.ButtonAction.send))
  }

  @available(*, deprecated, renamed: "cancel(action:)")
  public static func cancel(
    send action: Action?
  ) -> Self {
    .cancel(action: action.map(AlertState.ButtonAction.send))
  }

  @available(*, deprecated, renamed: "default(_:action:)")
  public static func `default`(
    _ label: TextState,
    send action: Action?
  ) -> Self {
    .default(label, action: action.map(AlertState.ButtonAction.send))
  }

  @available(*, deprecated, renamed: "destructive(_:action:)")
  public static func destructive(
    _ label: TextState,
    send action: Action?
  ) -> Self {
    .destructive(label, action: action.map(AlertState.ButtonAction.send))
  }
}

// NB: Deprecated after 0.20.0:

extension Reducer {
  @available(*, deprecated, message: "Use the 'IdentifiedArray'-based version, instead")
  public func forEach<GlobalState, GlobalAction, GlobalEnvironment>(
    state toLocalState: WritableKeyPath<GlobalState, [State]>,
    action toLocalAction: CasePath<GlobalAction, (Int, Action)>,
    environment toLocalEnvironment: @escaping (GlobalEnvironment) -> Environment,
    breakpointOnNil: Bool = true,
    file: StaticString = #fileID,
    line: UInt = #line
  ) -> Reducer<GlobalState, GlobalAction, GlobalEnvironment> {
    .init { globalState, globalAction, globalEnvironment in
      guard let (index, localAction) = toLocalAction.extract(from: globalAction) else {
        return .none
      }
      if index >= globalState[keyPath: toLocalState].endIndex {
        runtimeWarning(
          """
          A "forEach" reducer at "%@:%d" received an action when state contained no element at \
          that index. …

            Action:
              %@
            Index:
              %d

          This is generally considered an application logic error, and can happen for a few \
          reasons:

          • This "forEach" reducer was combined with or run from another reducer that removed \
          the element at this index when it handled this action. To fix this make sure that this \
          "forEach" reducer is run before any other reducers that can move or remove elements \
          from state. This ensures that "forEach" reducers can handle their actions for the \
          element at the intended index.

          • An in-flight effect emitted this action while state contained no element at this \
          index. While it may be perfectly reasonable to ignore this action, you may want to \
          cancel the associated effect when moving or removing an element. If your "forEach" \
          reducer returns any long-living effects, you should use the identifier-based "forEach" \
          instead.

          • This action was sent to the store while its state contained no element at this index \
          To fix this make sure that actions for this reducer can only be sent to a view store \
          when its state contains an element at this index. In SwiftUI applications, use \
          "ForEachStore".
          """,
          [
            "\(file)",
            line,
            debugCaseOutput(localAction),
            index,
          ]
        )
        return .none
      }
      return self.run(
        &globalState[keyPath: toLocalState][index],
        localAction,
        toLocalEnvironment(globalEnvironment)
      )
      .map { toLocalAction.embed((index, $0)) }
    }
  }
}

extension ForEachStore {
  @available(*, deprecated, message: "Use the 'IdentifiedArray'-based version, instead")
  public init<EachContent>(
    _ store: Store<Data, (Data.Index, EachAction)>,
    id: KeyPath<EachState, ID>,
    @ViewBuilder content: @escaping (Store<EachState, EachAction>) -> EachContent
  )
  where
    Data == [EachState],
    Content == WithViewStore<
      [ID], (Data.Index, EachAction), ForEach<[(offset: Int, element: ID)], ID, EachContent>
    >
  {
    let data = store.state.value
    self.data = data
    self.content = {
      WithViewStore(store.scope(state: { $0.map { $0[keyPath: id] } })) { viewStore in
        ForEach(Array(viewStore.state.enumerated()), id: \.element) { index, _ in
          content(
            store.scope(
              state: { index < $0.endIndex ? $0[index] : data[index] },
              action: { (index, $0) }
            )
          )
        }
      }
    }
  }

  @available(*, deprecated, message: "Use the 'IdentifiedArray'-based version, instead")
  public init<EachContent>(
    _ store: Store<Data, (Data.Index, EachAction)>,
    @ViewBuilder content: @escaping (Store<EachState, EachAction>) -> EachContent
  )
  where
    Data == [EachState],
    Content == WithViewStore<
      [ID], (Data.Index, EachAction), ForEach<[(offset: Int, element: ID)], ID, EachContent>
    >,
    EachState: Identifiable,
    EachState.ID == ID
  {
    self.init(store, id: \.id, content: content)
  }
}<|MERGE_RESOLUTION|>--- conflicted
+++ resolved
@@ -302,13 +302,8 @@
       }
 
       fileprivate indirect enum StepType {
-<<<<<<< HEAD
-        case send(LocalAction, (inout LocalState) throws -> Void)
-        case receive(Reducer.Action, (inout LocalState) throws -> Void)
-=======
         case send(LocalAction, ((inout LocalState) throws -> Void)?)
-        case receive(Action, ((inout LocalState) throws -> Void)?)
->>>>>>> a3d29ec4
+        case receive(Reducer.Action, ((inout LocalState) throws -> Void)?)
         case environment((inout Environment) throws -> Void)
         case `do`(() throws -> Void)
         case sequence([Step])
