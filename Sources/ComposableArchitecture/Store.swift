--- conflicted
+++ resolved
@@ -282,20 +282,17 @@
     var isSending = false
     let localStore = Store<LocalState, LocalAction>(
       initialState: toLocalState(self.state.value),
-<<<<<<< HEAD
-      reducer: { localState, localAction in
+      reducer: .init { localState, localAction, _ in
         isSending = true
         defer { isSending = false }
-=======
-      reducer: .init { localState, localAction, _ in
->>>>>>> b55f8630
         self.send(fromLocalAction(localAction))
         localState = toLocalState(self.state.value)
         return .none
       },
       environment: ()
     )
-    localStore.parentCancellable = self.state.dropFirst()
+    localStore.parentCancellable = self.state
+      .dropFirst()
       .sink { [weak localStore] newValue in
         guard !isSending else { return }
         localStore?.state.value = toLocalState(newValue)
