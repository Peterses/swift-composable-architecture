import Combine
import SwiftUI

/// A ``ViewStore`` is an object that can observe state changes and send actions. They are most
/// commonly used in views, such as SwiftUI views, UIView or UIViewController, but they can be
/// used anywhere it makes sense to observe state and send actions.
///
/// In SwiftUI applications, a ``ViewStore`` is accessed most commonly using the ``WithViewStore``
/// view. It can be initialized with a store and a closure that is handed a view store and must
/// return a view to be rendered:
///
/// ```swift
/// var body: some View {
///   WithViewStore(self.store) { viewStore in
///     VStack {
///       Text("Current count: \(viewStore.count)")
///       Button("Increment") { viewStore.send(.incrementButtonTapped) }
///     }
///   }
/// }
/// ```
///
/// In UIKit applications a ``ViewStore`` can be created from a ``Store`` and then subscribed to for
/// state updates:
///
/// ```swift
/// let store: Store<State, Action>
/// let viewStore: ViewStore<State, Action>
///
/// init(store: Store<State, Action>) {
///   self.store = store
///   self.viewStore = ViewStore(store)
/// }
///
/// func viewDidLoad() {
///   super.viewDidLoad()
///
///   self.viewStore.publisher.count
///     .sink { [weak self] in self?.countLabel.text = $0 }
///     .store(in: &self.cancellables)
/// }
///
/// @objc func incrementButtonTapped() {
///   self.viewStore.send(.incrementButtonTapped)
/// }
/// ```
///
/// ### Thread safety
///
/// The ``ViewStore`` class is not thread-safe, and all interactions with it (and the store it was
/// derived from) must happen on the same thread. Further, for SwiftUI applications, all
/// interactions must happen on the _main_ thread. See the documentation of the ``Store`` class for
/// more information as to why this decision was made.
@dynamicMemberLookup
public final class ViewStore<State, Action>: ObservableObject {
  // N.B. `ViewStore` does not use a `@Published` property, so `objectWillChange`
  // won't be synthesized automatically. To work around issues on iOS 13 we explicitly declare it.
  public private(set) lazy var objectWillChange = ObservableObjectPublisher()

  private let _send: (Action) -> Task<Void, Never>
  fileprivate let _state: CurrentValueRelay<State>
  private var viewCancellable: AnyCancellable?

  /// Initializes a view store from a store.
  ///
  /// - Parameters:
  ///   - store: A store.
  ///   - isDuplicate: A function to determine when two `State` values are equal. When values are
  ///     equal, repeat view computations are removed.
  public init(
    _ store: Store<State, Action>,
    removeDuplicates isDuplicate: @escaping (State, State) -> Bool
  ) {
    self._send = { store.send($0) }
    self._state = CurrentValueRelay(store.state.value)

    self.viewCancellable = store.state
      .removeDuplicates(by: isDuplicate)
      .sink { [weak objectWillChange = self.objectWillChange, weak _state = self._state] in
        guard let objectWillChange = objectWillChange, let _state = _state else { return }
        objectWillChange.send()
        _state.value = $0
      }
  }

  internal init(_ viewStore: ViewStore<State, Action>) {
    self._send = viewStore._send
    self._state = viewStore._state
    self.objectWillChange = viewStore.objectWillChange
    self.viewCancellable = viewStore.viewCancellable
  }

  /// A publisher that emits when state changes.
  ///
  /// This publisher supports dynamic member lookup so that you can pluck out a specific field in
  /// the state:
  ///
  /// ```swift
  /// viewStore.publisher.alert
  ///   .sink { ... }
  /// ```
  ///
  /// When the emission happens the ``ViewStore``'s state has been updated, and so the following
  /// precondition will pass:
  ///
  /// ```swift
  /// viewStore.publisher
  ///   .sink { precondition($0 == viewStore.state) }
  /// ```
  ///
  /// This means you can either use the value passed to the closure or you can reach into
  /// `viewStore.state` directly.
  ///
  /// - Note: Due to a bug in Combine (or feature?), the order you `.sink` on a publisher has no
  ///   bearing on the order the `.sink` closures are called. This means the work performed inside
  ///   `viewStore.publisher.sink` closures should be completely independent of each other.
  ///   Later closures cannot assume that earlier ones have already run.
  public var publisher: StorePublisher<State> {
    StorePublisher(viewStore: self)
  }

  /// The current state.
  public var state: State {
    self._state.value
  }

  /// Returns the resulting value of a given key path.
  public subscript<LocalState>(dynamicMember keyPath: KeyPath<State, LocalState>) -> LocalState {
    self._state.value[keyPath: keyPath]
  }

  /// Sends an action to the store.
  ///
  /// ``ViewStore`` is not thread safe and you should only send actions to it from the main thread.
  /// If you are wanting to send actions on background threads due to the fact that the reducer
  /// is performing computationally expensive work, then a better way to handle this is to wrap
  /// that work in an ``Effect`` that is performed on a background thread so that the result can
  /// be fed back into the store.
  ///
  /// - Parameter action: An action.
  public func send(_ action: Action) {
    _ = self._send(action)
  }

  /// Sends an action to the store with a given animation.
  ///
  /// See ``ViewStore/send(_:)-1dr17`` for more info.
  ///
  /// - Parameters:
  ///   - action: An action.
  ///   - animation: An animation.
  public func send(_ action: Action, animation: Animation?) {
    withAnimation(animation) {
      self.send(action)
    }
  }

  /// Derives a binding from the store that prevents direct writes to state and instead sends
  /// actions to the store.
  ///
  /// The method is useful for dealing with SwiftUI components that work with two-way `Binding`s
  /// since the ``Store`` does not allow directly writing its state; it only allows reading state
  /// and sending actions.
  ///
  /// For example, a text field binding can be created like this:
  ///
  /// ```swift
  /// struct State { var name = "" }
  /// enum Action { case nameChanged(String) }
  ///
  /// TextField(
  ///   "Enter name",
  ///   text: viewStore.binding(
  ///     get: { $0.name },
  ///     send: { Action.nameChanged($0) }
  ///   )
  /// )
  /// ```
  ///
  /// - Parameters:
  ///   - get: A function to get the state for the binding from the view
  ///     store's full state.
  ///   - localStateToViewAction: A function that transforms the binding's value
  ///     into an action that can be sent to the store.
  /// - Returns: A binding.
  public func binding<LocalState>(
    get: @escaping (State) -> LocalState,
    send localStateToViewAction: @escaping (LocalState) -> Action
  ) -> Binding<LocalState> {
    ObservedObject(wrappedValue: self)
      .projectedValue[get: .init(rawValue: get), send: .init(rawValue: localStateToViewAction)]
  }

  /// Derives a binding from the store that prevents direct writes to state and instead sends
  /// actions to the store.
  ///
  /// The method is useful for dealing with SwiftUI components that work with two-way `Binding`s
  /// since the ``Store`` does not allow directly writing its state; it only allows reading state
  /// and sending actions.
  ///
  /// For example, an alert binding can be dealt with like this:
  ///
  /// ```swift
  /// struct State { var alert: String? }
  /// enum Action { case alertDismissed }
  ///
  /// .alert(
  ///   item: self.store.binding(
  ///     get: { $0.alert },
  ///     send: .alertDismissed
  ///   )
  /// ) { alert in Alert(title: Text(alert.message)) }
  /// ```
  ///
  /// - Parameters:
  ///   - get: A function to get the state for the binding from the view store's full state.
  ///   - action: The action to send when the binding is written to.
  /// - Returns: A binding.
  public func binding<LocalState>(
    get: @escaping (State) -> LocalState,
    send action: Action
  ) -> Binding<LocalState> {
    self.binding(get: get, send: { _ in action })
  }

  /// Derives a binding from the store that prevents direct writes to state and instead sends
  /// actions to the store.
  ///
  /// The method is useful for dealing with SwiftUI components that work with two-way `Binding`s
  /// since the ``Store`` does not allow directly writing its state; it only allows reading state
  /// and sending actions.
  ///
  /// For example, a text field binding can be created like this:
  ///
  /// ```swift
  /// typealias State = String
  /// enum Action { case nameChanged(String) }
  ///
  /// TextField(
  ///   "Enter name",
  ///   text: viewStore.binding(
  ///     send: { Action.nameChanged($0) }
  ///   )
  /// )
  /// ```
  ///
  /// - Parameters:
  ///   - localStateToViewAction: A function that transforms the binding's value
  ///     into an action that can be sent to the store.
  /// - Returns: A binding.
  public func binding(
    send localStateToViewAction: @escaping (State) -> Action
  ) -> Binding<State> {
    self.binding(get: { $0 }, send: localStateToViewAction)
  }

  /// Derives a binding from the store that prevents direct writes to state and instead sends
  /// actions to the store.
  ///
  /// The method is useful for dealing with SwiftUI components that work with two-way `Binding`s
  /// since the ``Store`` does not allow directly writing its state; it only allows reading state
  /// and sending actions.
  ///
  /// For example, an alert binding can be dealt with like this:
  ///
  /// ```swift
  /// typealias State = String
  /// enum Action { case alertDismissed }
  ///
  /// .alert(
  ///   item: viewStore.binding(
  ///     send: .alertDismissed
  ///   )
  /// ) { title in Alert(title: Text(title)) }
  /// ```
  ///
  /// - Parameters:
  ///   - action: The action to send when the binding is written to.
  /// - Returns: A binding.
  public func binding(send action: Action) -> Binding<State> {
    self.binding(send: { _ in action })
  }

  private subscript<LocalState>(
    get state: HashableWrapper<(State) -> LocalState>,
    send action: HashableWrapper<(LocalState) -> Action>
  ) -> LocalState {
    get { state.rawValue(self.state) }
    set { self.send(action.rawValue(newValue)) }
  }
}

extension ViewStore where State: Equatable {
  public convenience init(_ store: Store<State, Action>) {
    self.init(store, removeDuplicates: ==)
  }
}

extension ViewStore where State == Void {
  public convenience init(_ store: Store<Void, Action>) {
    self.init(store, removeDuplicates: ==)
  }
}

/// A publisher of store state.
@dynamicMemberLookup
public struct StorePublisher<State>: Publisher {
  public typealias Output = State
  public typealias Failure = Never

  public let upstream: AnyPublisher<State, Never>
  public let viewStore: Any

  fileprivate init<Action>(viewStore: ViewStore<State, Action>) {
    self.viewStore = viewStore
    self.upstream = viewStore._state.eraseToAnyPublisher()
  }

  public func receive<S: Subscriber>(subscriber: S) where S.Input == Output, S.Failure == Failure {
    self.upstream.subscribe(
      AnySubscriber(
        receiveSubscription: subscriber.receive(subscription:),
        receiveValue: subscriber.receive(_:),
        receiveCompletion: { [viewStore = self.viewStore] in
          subscriber.receive(completion: $0)
          _ = viewStore
        }
      )
    )
  }

  private init<P: Publisher>(
    upstream: P,
    viewStore: Any
  ) where P.Output == Output, P.Failure == Failure {
    self.upstream = upstream.eraseToAnyPublisher()
    self.viewStore = viewStore
  }

  /// Returns the resulting publisher of a given key path.
  public subscript<LocalState: Equatable>(
    dynamicMember keyPath: KeyPath<State, LocalState>
  ) -> StorePublisher<LocalState> {
    .init(upstream: self.upstream.map(keyPath).removeDuplicates(), viewStore: self.viewStore)
  }
}

private struct HashableWrapper<Value>: Hashable {
  let rawValue: Value
  static func == (lhs: Self, rhs: Self) -> Bool { false }
  func hash(into hasher: inout Hasher) {}
}

#if canImport(_Concurrency) && compiler(>=5.5.2)
  extension ViewStore {
    @MainActor
    public func send(_ action: Action) async {
      await self._send(action).cancellableValue
    }

    @MainActor
    public func send(_ action: Action, animation: Animation?) async {
      await withAnimation(animation) { self._send(action) }.cancellableValue
    }

    /// Sends an action into the store and then suspends while a piece of state is `true`.
    ///
    /// This method can be used to interact with async/await code, allowing you to suspend while
    /// work is being performed in an effect. One common example of this is using SwiftUI's
    /// `.refreshable` method, which shows a loading indicator on the screen while work is being
    /// performed.
    ///
    /// For example, suppose we wanted to load some data from the network when a pull-to-refresh
    /// gesture is performed on a list. The domain and logic for this feature can be modeled like
    /// so:
    ///
    /// ```swift
    /// struct State: Equatable {
    ///   var isLoading = false
    ///   var response: String?
    /// }
    ///
    /// enum Action {
    ///   case pulledToRefresh
    ///   case receivedResponse(TaskResult<String>)
    /// }
    ///
    /// struct Environment {
    ///   var fetch: () async throws -> String
    /// }
    ///
    /// let reducer = Reducer<State, Action, Environment> { state, action, environment in
    ///   switch action {
    ///   case .pulledToRefresh:
    ///     state.isLoading = true
    ///     return .task {
    ///       await .receivedResponse(TaskResult { try await environment.fetch() })
    ///     }
    ///
    ///   case let .receivedResponse(result):
    ///     state.isLoading = false
    ///     state.response = try? result.value
    ///     return .none
    ///   }
    /// }
    /// ```
    ///
    /// Note that we keep track of an `isLoading` boolean in our state so that we know exactly
    /// when the network response is being performed.
    ///
    /// The view can show the fact in a `List`, if it's present, and we can use the `.refreshable`
    /// view modifier to enhance the list with pull-to-refresh capabilities:
    ///
    /// ```swift
    /// struct MyView: View {
    ///   let store: Store<State, Action>
    ///
    ///   var body: some View {
    ///     WithViewStore(self.store) { viewStore in
    ///       List {
    ///         if let response = viewStore.response {
    ///           Text(response)
    ///         }
    ///       }
    ///       .refreshable {
    ///         await viewStore.send(.pulledToRefresh, while: \.isLoading)
    ///       }
    ///     }
    ///   }
    /// }
    /// ```
    ///
    /// Here we've used the ``send(_:while:)`` method to suspend while the `isLoading` state is
    /// `true`. Once that piece of state flips back to `false` the method will resume, signaling
    /// to `.refreshable` that the work has finished which will cause the loading indicator to
    /// disappear.
    ///
    /// **Note:** ``ViewStore`` is not thread safe and you should only send actions to it from the
    /// main thread. If you are wanting to send actions on background threads due to the fact that
    /// the reducer is performing computationally expensive work, then a better way to handle this
    /// is to wrap that work in an ``Effect`` that is performed on a background thread so that the
    /// result can be fed back into the store.
    ///
    /// - Parameters:
    ///   - action: An action.
    ///   - predicate: A predicate on `State` that determines for how long this method should
    ///     suspend.
    @MainActor
    public func send(
      _ action: Action,
      while predicate: @escaping (State) -> Bool
    ) async {
      { self.send(action) }()
      await self.suspend(while: predicate)
    }

    /// Sends an action into the store and then suspends while a piece of state is `true`.
    ///
    /// See the documentation of ``send(_:while:)`` for more information.
    ///
    /// - Parameters:
    ///   - action: An action.
    ///   - animation: The animation to perform when the action is sent.
    ///   - predicate: A predicate on `State` that determines for how long this method should
    ///     suspend.
    @MainActor
    public func send(
      _ action: Action,
      animation: Animation?,
      while predicate: @escaping (State) -> Bool
    ) async {
      withAnimation(animation) { self.send(action) }
      await self.suspend(while: predicate)
    }

    /// Suspends while a predicate on state is `true`.
    ///
    /// - Parameter predicate: A predicate on `State` that determines for how long this method
    ///   should suspend.
    @MainActor
    public func suspend(while predicate: @escaping (State) -> Bool) async {
      if #available(iOS 15, macOS 12, tvOS 15, watchOS 8, *) {
        _ = await self.publisher
          .values
          .first(where: { !predicate($0) })
      } else {
        let cancellable = Box<AnyCancellable?>(wrappedValue: nil)
        try? await withTaskCancellationHandler {
          cancellable.wrappedValue?.cancel()
        } operation: {
          try Task.checkCancellation()
          try await withUnsafeThrowingContinuation {
            (continuation: UnsafeContinuation<Void, Error>) in
            guard !Task.isCancelled else {
              continuation.resume(throwing: CancellationError())
              return
            }
            cancellable.wrappedValue = self.publisher
              .filter { !predicate($0) }
              .prefix(1)
              .sink { _ in
                continuation.resume()
                _ = cancellable
              }
          }
        }
      }
    }
  }
<<<<<<< HEAD
#endif
=======

  private class Box<Value> {
    var wrappedValue: Value

    init(wrappedValue: Value) {
      self.wrappedValue = wrappedValue
    }
  }
#endif

public typealias ViewStoreOf<R: ReducerProtocol> = ViewStore<R.State, R.Action>
>>>>>>> abaf0ce9
<|MERGE_RESOLUTION|>--- conflicted
+++ resolved
@@ -507,18 +507,6 @@
       }
     }
   }
-<<<<<<< HEAD
 #endif
-=======
-
-  private class Box<Value> {
-    var wrappedValue: Value
-
-    init(wrappedValue: Value) {
-      self.wrappedValue = wrappedValue
-    }
-  }
-#endif
-
-public typealias ViewStoreOf<R: ReducerProtocol> = ViewStore<R.State, R.Action>
->>>>>>> abaf0ce9
+
+public typealias ViewStoreOf<R: ReducerProtocol> = ViewStore<R.State, R.Action>